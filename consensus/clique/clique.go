// Copyright 2017 The go-ethereum Authors
// This file is part of the go-ethereum library.
//
// The go-ethereum library is free software: you can redistribute it and/or modify
// it under the terms of the GNU Lesser General Public License as published by
// the Free Software Foundation, either version 3 of the License, or
// (at your option) any later version.
//
// The go-ethereum library is distributed in the hope that it will be useful,
// but WITHOUT ANY WARRANTY; without even the implied warranty of
// MERCHANTABILITY or FITNESS FOR A PARTICULAR PURPOSE. See the
// GNU Lesser General Public License for more details.
//
// You should have received a copy of the GNU Lesser General Public License
// along with the go-ethereum library. If not, see <http://www.gnu.org/licenses/>.

// Package clique implements the proof-of-authority consensus engine.
package clique

import (
	"bytes"
	"errors"
	"io"
	"math/big"
	"math/rand"
	"sync"
	"time"

	"github.com/ethereum/go-ethereum/accounts"
	"github.com/ethereum/go-ethereum/common"
	"github.com/ethereum/go-ethereum/common/hexutil"
	"github.com/ethereum/go-ethereum/consensus"
	"github.com/ethereum/go-ethereum/consensus/misc"
	"github.com/ethereum/go-ethereum/core/state"
	"github.com/ethereum/go-ethereum/core/types"
	"github.com/ethereum/go-ethereum/crypto"
	"github.com/ethereum/go-ethereum/ethdb"
	"github.com/ethereum/go-ethereum/firehose"
	"github.com/ethereum/go-ethereum/log"
	"github.com/ethereum/go-ethereum/params"
	"github.com/ethereum/go-ethereum/rlp"
	"github.com/ethereum/go-ethereum/rpc"
	"github.com/ethereum/go-ethereum/trie"
	lru "github.com/hashicorp/golang-lru"
	"golang.org/x/crypto/sha3"
)

const (
	checkpointInterval = 1024 // Number of blocks after which to save the vote snapshot to the database
	inmemorySnapshots  = 128  // Number of recent vote snapshots to keep in memory
	inmemorySignatures = 4096 // Number of recent block signatures to keep in memory

	wiggleTime = 500 * time.Millisecond // Random delay (per signer) to allow concurrent signers
)

// Clique proof-of-authority protocol constants.
var (
	epochLength = uint64(30000) // Default number of blocks after which to checkpoint and reset the pending votes

	extraVanity = 32                     // Fixed number of extra-data prefix bytes reserved for signer vanity
	extraSeal   = crypto.SignatureLength // Fixed number of extra-data suffix bytes reserved for signer seal

	nonceAuthVote = hexutil.MustDecode("0xffffffffffffffff") // Magic nonce number to vote on adding a new signer
	nonceDropVote = hexutil.MustDecode("0x0000000000000000") // Magic nonce number to vote on removing a signer.

	uncleHash = types.CalcUncleHash(nil) // Always Keccak256(RLP([])) as uncles are meaningless outside of PoW.

	diffInTurn = big.NewInt(2) // Block difficulty for in-turn signatures
	diffNoTurn = big.NewInt(1) // Block difficulty for out-of-turn signatures
)

// Various error messages to mark blocks invalid. These should be private to
// prevent engine specific errors from being referenced in the remainder of the
// codebase, inherently breaking if the engine is swapped out. Please put common
// error types into the consensus package.
var (
	// errUnknownBlock is returned when the list of signers is requested for a block
	// that is not part of the local blockchain.
	errUnknownBlock = errors.New("unknown block")

	// errInvalidCheckpointBeneficiary is returned if a checkpoint/epoch transition
	// block has a beneficiary set to non-zeroes.
	errInvalidCheckpointBeneficiary = errors.New("beneficiary in checkpoint block non-zero")

	// errInvalidVote is returned if a nonce value is something else that the two
	// allowed constants of 0x00..0 or 0xff..f.
	errInvalidVote = errors.New("vote nonce not 0x00..0 or 0xff..f")

	// errInvalidCheckpointVote is returned if a checkpoint/epoch transition block
	// has a vote nonce set to non-zeroes.
	errInvalidCheckpointVote = errors.New("vote nonce in checkpoint block non-zero")

	// errMissingVanity is returned if a block's extra-data section is shorter than
	// 32 bytes, which is required to store the signer vanity.
	errMissingVanity = errors.New("extra-data 32 byte vanity prefix missing")

	// errMissingSignature is returned if a block's extra-data section doesn't seem
	// to contain a 65 byte secp256k1 signature.
	errMissingSignature = errors.New("extra-data 65 byte signature suffix missing")

	// errExtraSigners is returned if non-checkpoint block contain signer data in
	// their extra-data fields.
	errExtraSigners = errors.New("non-checkpoint block contains extra signer list")

	// errInvalidCheckpointSigners is returned if a checkpoint block contains an
	// invalid list of signers (i.e. non divisible by 20 bytes).
	errInvalidCheckpointSigners = errors.New("invalid signer list on checkpoint block")

	// errMismatchingCheckpointSigners is returned if a checkpoint block contains a
	// list of signers different than the one the local node calculated.
	errMismatchingCheckpointSigners = errors.New("mismatching signer list on checkpoint block")

	// errInvalidMixDigest is returned if a block's mix digest is non-zero.
	errInvalidMixDigest = errors.New("non-zero mix digest")

	// errInvalidUncleHash is returned if a block contains an non-empty uncle list.
	errInvalidUncleHash = errors.New("non empty uncle hash")

	// errInvalidDifficulty is returned if the difficulty of a block neither 1 or 2.
	errInvalidDifficulty = errors.New("invalid difficulty")

	// errWrongDifficulty is returned if the difficulty of a block doesn't match the
	// turn of the signer.
	errWrongDifficulty = errors.New("wrong difficulty")

	// errInvalidTimestamp is returned if the timestamp of a block is lower than
	// the previous block's timestamp + the minimum block period.
	errInvalidTimestamp = errors.New("invalid timestamp")

	// errInvalidVotingChain is returned if an authorization list is attempted to
	// be modified via out-of-range or non-contiguous headers.
	errInvalidVotingChain = errors.New("invalid voting chain")

	// errUnauthorizedSigner is returned if a header is signed by a non-authorized entity.
	errUnauthorizedSigner = errors.New("unauthorized signer")

	// errRecentlySigned is returned if a header is signed by an authorized entity
	// that already signed a header recently, thus is temporarily not allowed to.
	errRecentlySigned = errors.New("recently signed")
)

// SignerFn hashes and signs the data to be signed by a backing account.
type SignerFn func(signer accounts.Account, mimeType string, message []byte) ([]byte, error)

// ecrecover extracts the Ethereum account address from a signed header.
func ecrecover(header *types.Header, sigcache *lru.ARCCache) (common.Address, error) {
	// If the signature's already cached, return that
	hash := header.Hash()
	if address, known := sigcache.Get(hash); known {
		return address.(common.Address), nil
	}
	// Retrieve the signature from the header extra-data
	if len(header.Extra) < extraSeal {
		return common.Address{}, errMissingSignature
	}
	signature := header.Extra[len(header.Extra)-extraSeal:]

	// Recover the public key and the Ethereum address
	pubkey, err := crypto.Ecrecover(SealHash(header).Bytes(), signature)
	if err != nil {
		return common.Address{}, err
	}
	var signer common.Address
	copy(signer[:], crypto.Keccak256(pubkey[1:])[12:])

	sigcache.Add(hash, signer)
	return signer, nil
}

// Clique is the proof-of-authority consensus engine proposed to support the
// Ethereum testnet following the Ropsten attacks.
type Clique struct {
	config *params.CliqueConfig // Consensus engine configuration parameters
	db     ethdb.Database       // Database to store and retrieve snapshot checkpoints

	recents    *lru.ARCCache // Snapshots for recent block to speed up reorgs
	signatures *lru.ARCCache // Signatures of recent blocks to speed up mining

	proposals map[common.Address]bool // Current list of proposals we are pushing

	signer common.Address // Ethereum address of the signing key
	signFn SignerFn       // Signer function to authorize hashes with
	lock   sync.RWMutex   // Protects the signer fields

	// The fields below are for testing only
	fakeDiff bool // Skip difficulty verifications
}

// New creates a Clique proof-of-authority consensus engine with the initial
// signers set to the ones provided by the user.
func New(config *params.CliqueConfig, db ethdb.Database) *Clique {
	// Set any missing consensus parameters to their defaults
	conf := *config
	if conf.Epoch == 0 {
		conf.Epoch = epochLength
	}
	// Allocate the snapshot caches and create the engine
	recents, _ := lru.NewARC(inmemorySnapshots)
	signatures, _ := lru.NewARC(inmemorySignatures)

	return &Clique{
		config:     &conf,
		db:         db,
		recents:    recents,
		signatures: signatures,
		proposals:  make(map[common.Address]bool),
	}
}

// Author implements consensus.Engine, returning the Ethereum address recovered
// from the signature in the header's extra-data section.
func (c *Clique) Author(header *types.Header) (common.Address, error) {
	return ecrecover(header, c.signatures)
}

// VerifyHeader checks whether a header conforms to the consensus rules.
func (c *Clique) VerifyHeader(chain consensus.ChainHeaderReader, header *types.Header, seal bool) error {
	return c.verifyHeader(chain, header, nil)
}

// VerifyHeaders is similar to VerifyHeader, but verifies a batch of headers. The
// method returns a quit channel to abort the operations and a results channel to
// retrieve the async verifications (the order is that of the input slice).
func (c *Clique) VerifyHeaders(chain consensus.ChainHeaderReader, headers []*types.Header, seals []bool) (chan<- struct{}, <-chan error) {
	abort := make(chan struct{})
	results := make(chan error, len(headers))

	go func() {
		for i, header := range headers {
			err := c.verifyHeader(chain, header, headers[:i])

			select {
			case <-abort:
				return
			case results <- err:
			}
		}
	}()
	return abort, results
}

// verifyHeader checks whether a header conforms to the consensus rules.The
// caller may optionally pass in a batch of parents (ascending order) to avoid
// looking those up from the database. This is useful for concurrently verifying
// a batch of new headers.
func (c *Clique) verifyHeader(chain consensus.ChainHeaderReader, header *types.Header, parents []*types.Header) error {
	if header.Number == nil {
		return errUnknownBlock
	}
	number := header.Number.Uint64()

	// Don't waste time checking blocks from the future
	if header.Time > uint64(time.Now().Unix()) {
		return consensus.ErrFutureBlock
	}
	// Checkpoint blocks need to enforce zero beneficiary
	checkpoint := (number % c.config.Epoch) == 0
	if checkpoint && header.Coinbase != (common.Address{}) {
		return errInvalidCheckpointBeneficiary
	}
	// Nonces must be 0x00..0 or 0xff..f, zeroes enforced on checkpoints
	if !bytes.Equal(header.Nonce[:], nonceAuthVote) && !bytes.Equal(header.Nonce[:], nonceDropVote) {
		return errInvalidVote
	}
	if checkpoint && !bytes.Equal(header.Nonce[:], nonceDropVote) {
		return errInvalidCheckpointVote
	}
	// Check that the extra-data contains both the vanity and signature
	if len(header.Extra) < extraVanity {
		return errMissingVanity
	}
	if len(header.Extra) < extraVanity+extraSeal {
		return errMissingSignature
	}
	// Ensure that the extra-data contains a signer list on checkpoint, but none otherwise
	signersBytes := len(header.Extra) - extraVanity - extraSeal
	if !checkpoint && signersBytes != 0 {
		return errExtraSigners
	}
	if checkpoint && signersBytes%common.AddressLength != 0 {
		return errInvalidCheckpointSigners
	}
	// Ensure that the mix digest is zero as we don't have fork protection currently
	if header.MixDigest != (common.Hash{}) {
		return errInvalidMixDigest
	}
	// Ensure that the block doesn't contain any uncles which are meaningless in PoA
	if header.UncleHash != uncleHash {
		return errInvalidUncleHash
	}
	// Ensure that the block's difficulty is meaningful (may not be correct at this point)
	if number > 0 {
		if header.Difficulty == nil || (header.Difficulty.Cmp(diffInTurn) != 0 && header.Difficulty.Cmp(diffNoTurn) != 0) {
			return errInvalidDifficulty
		}
	}
	// If all checks passed, validate any special fields for hard forks
	if err := misc.VerifyForkHashes(chain.Config(), header, false); err != nil {
		return err
	}
	// All basic checks passed, verify cascading fields
	return c.verifyCascadingFields(chain, header, parents)
}

// verifyCascadingFields verifies all the header fields that are not standalone,
// rather depend on a batch of previous headers. The caller may optionally pass
// in a batch of parents (ascending order) to avoid looking those up from the
// database. This is useful for concurrently verifying a batch of new headers.
func (c *Clique) verifyCascadingFields(chain consensus.ChainHeaderReader, header *types.Header, parents []*types.Header) error {
	// The genesis block is the always valid dead-end
	number := header.Number.Uint64()
	if number == 0 {
		return nil
	}
	// Ensure that the block's timestamp isn't too close to its parent
	var parent *types.Header
	if len(parents) > 0 {
		parent = parents[len(parents)-1]
	} else {
		parent = chain.GetHeader(header.ParentHash, number-1)
	}
	if parent == nil || parent.Number.Uint64() != number-1 || parent.Hash() != header.ParentHash {
		return consensus.ErrUnknownAncestor
	}
	if parent.Time+c.config.Period > header.Time {
		return errInvalidTimestamp
	}
	// Retrieve the snapshot needed to verify this header and cache it
	snap, err := c.snapshot(chain, number-1, header.ParentHash, parents)
	if err != nil {
		return err
	}
	// If the block is a checkpoint block, verify the signer list
	if number%c.config.Epoch == 0 {
		signers := make([]byte, len(snap.Signers)*common.AddressLength)
		for i, signer := range snap.signers() {
			copy(signers[i*common.AddressLength:], signer[:])
		}
		extraSuffix := len(header.Extra) - extraSeal
		if !bytes.Equal(header.Extra[extraVanity:extraSuffix], signers) {
			return errMismatchingCheckpointSigners
		}
	}
	// All basic checks passed, verify the seal and return
	return c.verifySeal(chain, header, parents)
}

// snapshot retrieves the authorization snapshot at a given point in time.
func (c *Clique) snapshot(chain consensus.ChainHeaderReader, number uint64, hash common.Hash, parents []*types.Header) (*Snapshot, error) {
	// Search for a snapshot in memory or on disk for checkpoints
	var (
		headers []*types.Header
		snap    *Snapshot
	)
	for snap == nil {
		// If an in-memory snapshot was found, use that
		if s, ok := c.recents.Get(hash); ok {
			snap = s.(*Snapshot)
			break
		}
		// If an on-disk checkpoint snapshot can be found, use that
		if number%checkpointInterval == 0 {
			if s, err := loadSnapshot(c.config, c.signatures, c.db, hash); err == nil {
				log.Trace("Loaded voting snapshot from disk", "number", number, "hash", hash)
				snap = s
				break
			}
		}
		// If we're at the genesis, snapshot the initial state. Alternatively if we're
		// at a checkpoint block without a parent (light client CHT), or we have piled
		// up more headers than allowed to be reorged (chain reinit from a freezer),
		// consider the checkpoint trusted and snapshot it.
		if number == 0 || (number%c.config.Epoch == 0 && (len(headers) > params.FullImmutabilityThreshold || chain.GetHeaderByNumber(number-1) == nil)) {
			checkpoint := chain.GetHeaderByNumber(number)
			if checkpoint != nil {
				hash := checkpoint.Hash()

				signers := make([]common.Address, (len(checkpoint.Extra)-extraVanity-extraSeal)/common.AddressLength)
				for i := 0; i < len(signers); i++ {
					copy(signers[i][:], checkpoint.Extra[extraVanity+i*common.AddressLength:])
				}
				snap = newSnapshot(c.config, c.signatures, number, hash, signers)
				if err := snap.store(c.db); err != nil {
					return nil, err
				}
				log.Info("Stored checkpoint snapshot to disk", "number", number, "hash", hash)
				break
			}
		}
		// No snapshot for this header, gather the header and move backward
		var header *types.Header
		if len(parents) > 0 {
			// If we have explicit parents, pick from there (enforced)
			header = parents[len(parents)-1]
			if header.Hash() != hash || header.Number.Uint64() != number {
				return nil, consensus.ErrUnknownAncestor
			}
			parents = parents[:len(parents)-1]
		} else {
			// No explicit parents (or no more left), reach out to the database
			header = chain.GetHeader(hash, number)
			if header == nil {
				return nil, consensus.ErrUnknownAncestor
			}
		}
		headers = append(headers, header)
		number, hash = number-1, header.ParentHash
	}
	// Previous snapshot found, apply any pending headers on top of it
	for i := 0; i < len(headers)/2; i++ {
		headers[i], headers[len(headers)-1-i] = headers[len(headers)-1-i], headers[i]
	}
	snap, err := snap.apply(headers)
	if err != nil {
		return nil, err
	}
	c.recents.Add(snap.Hash, snap)

	// If we've generated a new checkpoint snapshot, save to disk
	if snap.Number%checkpointInterval == 0 && len(headers) > 0 {
		if err = snap.store(c.db); err != nil {
			return nil, err
		}
		log.Trace("Stored voting snapshot to disk", "number", snap.Number, "hash", snap.Hash)
	}
	return snap, err
}

// VerifyUncles implements consensus.Engine, always returning an error for any
// uncles as this consensus mechanism doesn't permit uncles.
func (c *Clique) VerifyUncles(chain consensus.ChainReader, block *types.Block) error {
	if len(block.Uncles()) > 0 {
		return errors.New("uncles not allowed")
	}
	return nil
}

// verifySeal checks whether the signature contained in the header satisfies the
// consensus protocol requirements. The method accepts an optional list of parent
// headers that aren't yet part of the local blockchain to generate the snapshots
// from.
func (c *Clique) verifySeal(chain consensus.ChainHeaderReader, header *types.Header, parents []*types.Header) error {
	// Verifying the genesis block is not supported
	number := header.Number.Uint64()
	if number == 0 {
		return errUnknownBlock
	}
	// Retrieve the snapshot needed to verify this header and cache it
	snap, err := c.snapshot(chain, number-1, header.ParentHash, parents)
	if err != nil {
		return err
	}

	// Resolve the authorization key and check against signers
	signer, err := ecrecover(header, c.signatures)
	if err != nil {
		return err
	}
	if _, ok := snap.Signers[signer]; !ok {
		return errUnauthorizedSigner
	}
	for seen, recent := range snap.Recents {
		if recent == signer {
			// Signer is among recents, only fail if the current block doesn't shift it out
			if limit := uint64(len(snap.Signers)/2 + 1); seen > number-limit {
				return errRecentlySigned
			}
		}
	}
	// Ensure that the difficulty corresponds to the turn-ness of the signer
	if !c.fakeDiff {
		inturn := snap.inturn(header.Number.Uint64(), signer)
		if inturn && header.Difficulty.Cmp(diffInTurn) != 0 {
			return errWrongDifficulty
		}
		if !inturn && header.Difficulty.Cmp(diffNoTurn) != 0 {
			return errWrongDifficulty
		}
	}
	return nil
}

// Prepare implements consensus.Engine, preparing all the consensus fields of the
// header for running the transactions on top.
func (c *Clique) Prepare(chain consensus.ChainHeaderReader, header *types.Header) error {
	// If the block isn't a checkpoint, cast a random vote (good enough for now)
	header.Coinbase = common.Address{}
	header.Nonce = types.BlockNonce{}

	number := header.Number.Uint64()
	// Assemble the voting snapshot to check which votes make sense
	snap, err := c.snapshot(chain, number-1, header.ParentHash, nil)
	if err != nil {
		return err
	}
	if number%c.config.Epoch != 0 {
		c.lock.RLock()

		// Gather all the proposals that make sense voting on
		addresses := make([]common.Address, 0, len(c.proposals))
		for address, authorize := range c.proposals {
			if snap.validVote(address, authorize) {
				addresses = append(addresses, address)
			}
		}
		// If there's pending proposals, cast a vote on them
		if len(addresses) > 0 {
			header.Coinbase = addresses[rand.Intn(len(addresses))]
			if c.proposals[header.Coinbase] {
				copy(header.Nonce[:], nonceAuthVote)
			} else {
				copy(header.Nonce[:], nonceDropVote)
			}
		}
		c.lock.RUnlock()
	}
	// Set the correct difficulty
	header.Difficulty = calcDifficulty(snap, c.signer)

	// Ensure the extra data has all its components
	if len(header.Extra) < extraVanity {
		header.Extra = append(header.Extra, bytes.Repeat([]byte{0x00}, extraVanity-len(header.Extra))...)
	}
	header.Extra = header.Extra[:extraVanity]

	if number%c.config.Epoch == 0 {
		for _, signer := range snap.signers() {
			header.Extra = append(header.Extra, signer[:]...)
		}
	}
	header.Extra = append(header.Extra, make([]byte, extraSeal)...)

	// Mix digest is reserved for now, set to empty
	header.MixDigest = common.Hash{}

	// Ensure the timestamp has the correct delay
	parent := chain.GetHeader(header.ParentHash, number-1)
	if parent == nil {
		return consensus.ErrUnknownAncestor
	}
	header.Time = parent.Time + c.config.Period
	if header.Time < uint64(time.Now().Unix()) {
		header.Time = uint64(time.Now().Unix())
	}
	return nil
}

// Finalize implements consensus.Engine, ensuring no uncles are set, nor block
// rewards given.
<<<<<<< HEAD
func (c *Clique) Finalize(chain consensus.ChainHeaderReader, header *types.Header, state *state.StateDB, txs []*types.Transaction, uncles []*types.Header, dmContext *deepmind.Context) {
=======
func (c *Clique) Finalize(chain consensus.ChainReader, header *types.Header, state *state.StateDB, txs []*types.Transaction, uncles []*types.Header, firehoseContext *firehose.Context) {
>>>>>>> d0dfc381
	// No block rewards in PoA, so the state remains as is and uncles are dropped
	header.Root = state.IntermediateRoot(chain.Config().IsEIP158(header.Number))
	header.UncleHash = types.CalcUncleHash(nil)
}

// FinalizeAndAssemble implements consensus.Engine, ensuring no uncles are set,
// nor block rewards given, and returns the final block.
<<<<<<< HEAD
func (c *Clique) FinalizeAndAssemble(chain consensus.ChainHeaderReader, header *types.Header, state *state.StateDB, txs []*types.Transaction, uncles []*types.Header, receipts []*types.Receipt, dmContext *deepmind.Context) (*types.Block, error) {
	// Finalize block
	c.Finalize(chain, header, state, txs, uncles, dmContext)
=======
func (c *Clique) FinalizeAndAssemble(chain consensus.ChainReader, header *types.Header, state *state.StateDB, txs []*types.Transaction, uncles []*types.Header, receipts []*types.Receipt, firehoseContext *firehose.Context) (*types.Block, error) {
	// No block rewards in PoA, so the state remains as is and uncles are dropped
	header.Root = state.IntermediateRoot(chain.Config().IsEIP158(header.Number))
	header.UncleHash = types.CalcUncleHash(nil)
>>>>>>> d0dfc381

	// Assemble and return the final block for sealing
	return types.NewBlock(header, txs, nil, receipts, trie.NewStackTrie(nil)), nil
}

// Authorize injects a private key into the consensus engine to mint new blocks
// with.
func (c *Clique) Authorize(signer common.Address, signFn SignerFn) {
	c.lock.Lock()
	defer c.lock.Unlock()

	c.signer = signer
	c.signFn = signFn
}

// Seal implements consensus.Engine, attempting to create a sealed block using
// the local signing credentials.
func (c *Clique) Seal(chain consensus.ChainHeaderReader, block *types.Block, results chan<- *types.Block, stop <-chan struct{}) error {
	header := block.Header()

	// Sealing the genesis block is not supported
	number := header.Number.Uint64()
	if number == 0 {
		return errUnknownBlock
	}
	// For 0-period chains, refuse to seal empty blocks (no reward but would spin sealing)
	if c.config.Period == 0 && len(block.Transactions()) == 0 {
		log.Info("Sealing paused, waiting for transactions")
		return nil
	}
	// Don't hold the signer fields for the entire sealing procedure
	c.lock.RLock()
	signer, signFn := c.signer, c.signFn
	c.lock.RUnlock()

	// Bail out if we're unauthorized to sign a block
	snap, err := c.snapshot(chain, number-1, header.ParentHash, nil)
	if err != nil {
		return err
	}
	if _, authorized := snap.Signers[signer]; !authorized {
		return errUnauthorizedSigner
	}
	// If we're amongst the recent signers, wait for the next block
	for seen, recent := range snap.Recents {
		if recent == signer {
			// Signer is among recents, only wait if the current block doesn't shift it out
			if limit := uint64(len(snap.Signers)/2 + 1); number < limit || seen > number-limit {
				log.Info("Signed recently, must wait for others")
				return nil
			}
		}
	}
	// Sweet, the protocol permits us to sign the block, wait for our time
	delay := time.Unix(int64(header.Time), 0).Sub(time.Now()) // nolint: gosimple
	if header.Difficulty.Cmp(diffNoTurn) == 0 {
		// It's not our turn explicitly to sign, delay it a bit
		wiggle := time.Duration(len(snap.Signers)/2+1) * wiggleTime
		delay += time.Duration(rand.Int63n(int64(wiggle)))

		log.Trace("Out-of-turn signing requested", "wiggle", common.PrettyDuration(wiggle))
	}
	// Sign all the things!
	sighash, err := signFn(accounts.Account{Address: signer}, accounts.MimetypeClique, CliqueRLP(header))
	if err != nil {
		return err
	}
	copy(header.Extra[len(header.Extra)-extraSeal:], sighash)
	// Wait until sealing is terminated or delay timeout.
	log.Trace("Waiting for slot to sign and propagate", "delay", common.PrettyDuration(delay))
	go func() {
		select {
		case <-stop:
			return
		case <-time.After(delay):
		}

		select {
		case results <- block.WithSeal(header):
		default:
			log.Warn("Sealing result is not read by miner", "sealhash", SealHash(header))
		}
	}()

	return nil
}

// CalcDifficulty is the difficulty adjustment algorithm. It returns the difficulty
// that a new block should have:
// * DIFF_NOTURN(2) if BLOCK_NUMBER % SIGNER_COUNT != SIGNER_INDEX
// * DIFF_INTURN(1) if BLOCK_NUMBER % SIGNER_COUNT == SIGNER_INDEX
func (c *Clique) CalcDifficulty(chain consensus.ChainHeaderReader, time uint64, parent *types.Header) *big.Int {
	snap, err := c.snapshot(chain, parent.Number.Uint64(), parent.Hash(), nil)
	if err != nil {
		return nil
	}
	return calcDifficulty(snap, c.signer)
}

func calcDifficulty(snap *Snapshot, signer common.Address) *big.Int {
	if snap.inturn(snap.Number+1, signer) {
		return new(big.Int).Set(diffInTurn)
	}
	return new(big.Int).Set(diffNoTurn)
}

// SealHash returns the hash of a block prior to it being sealed.
func (c *Clique) SealHash(header *types.Header) common.Hash {
	return SealHash(header)
}

// Close implements consensus.Engine. It's a noop for clique as there are no background threads.
func (c *Clique) Close() error {
	return nil
}

// APIs implements consensus.Engine, returning the user facing RPC API to allow
// controlling the signer voting.
func (c *Clique) APIs(chain consensus.ChainHeaderReader) []rpc.API {
	return []rpc.API{{
		Namespace: "clique",
		Version:   "1.0",
		Service:   &API{chain: chain, clique: c},
		Public:    false,
	}}
}

// SealHash returns the hash of a block prior to it being sealed.
func SealHash(header *types.Header) (hash common.Hash) {
	hasher := sha3.NewLegacyKeccak256()
	encodeSigHeader(hasher, header)
	hasher.Sum(hash[:0])
	return hash
}

// CliqueRLP returns the rlp bytes which needs to be signed for the proof-of-authority
// sealing. The RLP to sign consists of the entire header apart from the 65 byte signature
// contained at the end of the extra data.
//
// Note, the method requires the extra data to be at least 65 bytes, otherwise it
// panics. This is done to avoid accidentally using both forms (signature present
// or not), which could be abused to produce different hashes for the same header.
func CliqueRLP(header *types.Header) []byte {
	b := new(bytes.Buffer)
	encodeSigHeader(b, header)
	return b.Bytes()
}

func encodeSigHeader(w io.Writer, header *types.Header) {
	err := rlp.Encode(w, []interface{}{
		header.ParentHash,
		header.UncleHash,
		header.Coinbase,
		header.Root,
		header.TxHash,
		header.ReceiptHash,
		header.Bloom,
		header.Difficulty,
		header.Number,
		header.GasLimit,
		header.GasUsed,
		header.Time,
		header.Extra[:len(header.Extra)-crypto.SignatureLength], // Yes, this will panic if extra is too short
		header.MixDigest,
		header.Nonce,
	})
	if err != nil {
		panic("can't encode: " + err.Error())
	}
}<|MERGE_RESOLUTION|>--- conflicted
+++ resolved
@@ -547,11 +547,7 @@
 
 // Finalize implements consensus.Engine, ensuring no uncles are set, nor block
 // rewards given.
-<<<<<<< HEAD
-func (c *Clique) Finalize(chain consensus.ChainHeaderReader, header *types.Header, state *state.StateDB, txs []*types.Transaction, uncles []*types.Header, dmContext *deepmind.Context) {
-=======
-func (c *Clique) Finalize(chain consensus.ChainReader, header *types.Header, state *state.StateDB, txs []*types.Transaction, uncles []*types.Header, firehoseContext *firehose.Context) {
->>>>>>> d0dfc381
+func (c *Clique) Finalize(chain consensus.ChainHeaderReader, header *types.Header, state *state.StateDB, txs []*types.Transaction, uncles []*types.Header, firehoseContext *firehose.Context) {
 	// No block rewards in PoA, so the state remains as is and uncles are dropped
 	header.Root = state.IntermediateRoot(chain.Config().IsEIP158(header.Number))
 	header.UncleHash = types.CalcUncleHash(nil)
@@ -559,16 +555,9 @@
 
 // FinalizeAndAssemble implements consensus.Engine, ensuring no uncles are set,
 // nor block rewards given, and returns the final block.
-<<<<<<< HEAD
-func (c *Clique) FinalizeAndAssemble(chain consensus.ChainHeaderReader, header *types.Header, state *state.StateDB, txs []*types.Transaction, uncles []*types.Header, receipts []*types.Receipt, dmContext *deepmind.Context) (*types.Block, error) {
+func (c *Clique) FinalizeAndAssemble(chain consensus.ChainHeaderReader, header *types.Header, state *state.StateDB, txs []*types.Transaction, uncles []*types.Header, receipts []*types.Receipt, firehoseContext *firehose.Context) (*types.Block, error) {
 	// Finalize block
-	c.Finalize(chain, header, state, txs, uncles, dmContext)
-=======
-func (c *Clique) FinalizeAndAssemble(chain consensus.ChainReader, header *types.Header, state *state.StateDB, txs []*types.Transaction, uncles []*types.Header, receipts []*types.Receipt, firehoseContext *firehose.Context) (*types.Block, error) {
-	// No block rewards in PoA, so the state remains as is and uncles are dropped
-	header.Root = state.IntermediateRoot(chain.Config().IsEIP158(header.Number))
-	header.UncleHash = types.CalcUncleHash(nil)
->>>>>>> d0dfc381
+	c.Finalize(chain, header, state, txs, uncles, firehoseContext)
 
 	// Assemble and return the final block for sealing
 	return types.NewBlock(header, txs, nil, receipts, trie.NewStackTrie(nil)), nil
