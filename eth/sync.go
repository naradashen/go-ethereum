--- conflicted
+++ resolved
@@ -26,11 +26,8 @@
 	"github.com/ethereum/go-ethereum/core/rawdb"
 	"github.com/ethereum/go-ethereum/core/types"
 	"github.com/ethereum/go-ethereum/eth/downloader"
-<<<<<<< HEAD
 	"github.com/ethereum/go-ethereum/eth/protocols/eth"
-=======
 	"github.com/ethereum/go-ethereum/firehose"
->>>>>>> d0dfc381
 	"github.com/ethereum/go-ethereum/log"
 	"github.com/ethereum/go-ethereum/p2p/enode"
 )
@@ -304,23 +301,14 @@
 	go func() { cs.doneCh <- cs.handler.doSync(op) }()
 }
 
-<<<<<<< HEAD
 // doSync synchronizes the local blockchain with a remote peer.
 func (h *handler) doSync(op *chainSyncOp) error {
-	if deepmind.Enabled {
-		// If deepmind is enabled, we force the mode to be a FullSync mode to ensure we correctly
+	if firehose.Enabled {
+		// If Firehose is enabled, we force the mode to be a FullSync mode to ensure we correctly
 		// process all transactions. It should probably be adapter so that speculative execution
 		// node could use fast sync which is not the case here.
 		if op.mode != downloader.FullSync {
-			log.Warn("Firehose changed syncing mode to 'full', it is required for proper extraction of the data when enabling Firehose instrumentation through --firehose-deep-mind-enabled", "old", op.mode, "new", downloader.FullSync)
-=======
-	if firehose.Enabled {
-		// If firehose is enabled, we force the mode to be a FullSync mode to ensure we correctly
-		// process all transactions. It should probably be adapter so that speculative execution
-		// node could use fast sync which is not the case here.
-		if mode != downloader.FullSync {
-			log.Warn("Firehose changed syncing mode to 'full', it is required for proper extraction of the data when enabling Firehose instrumentation through --firehose-enabled", "old", mode, "new", downloader.FullSync)
->>>>>>> d0dfc381
+			log.Warn("Firehose changed syncing mode to 'full', it is required for proper extraction of the data when enabling Firehose instrumentation through --firehose-enabled", "old", op.mode, "new", downloader.FullSync)
 		}
 
 		op.mode = downloader.FullSync
