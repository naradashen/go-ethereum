--- conflicted
+++ resolved
@@ -248,25 +248,10 @@
 		return nil
 	}
 
-<<<<<<< HEAD
-	if deepmind.Enabled {
-		// We want to override the feature up here that bases its fast sync decision on
-		// CurrentFastBlock.
-		// Our goal is to process everything at the slow speed, to extract all computations.
-		mode = downloader.FullSync
-	}
-
-	if mode == downloader.FastSync {
-		// Make sure the peer's total difficulty we are synchronizing is higher.
-		if pm.blockchain.GetTdByHash(pm.blockchain.CurrentFastBlock().Hash()).Cmp(pTd) >= 0 {
-			return
-		}
-=======
 	// We have enough peers, check TD.
 	peer := cs.pm.peers.BestPeer()
 	if peer == nil {
 		return nil
->>>>>>> cbc4ac26
 	}
 	mode, ourTD := cs.modeAndLocalHead()
 	op := peerToSyncOp(mode, peer)
@@ -301,6 +286,14 @@
 
 // doSync synchronizes the local blockchain with a remote peer.
 func (pm *ProtocolManager) doSync(op *chainSyncOp) error {
+	if deepmind.Enabled {
+		// We want to override the feature up here that bases its fast sync decision on
+		// CurrentFastBlock.
+		// Our goal is to process everything at the slow speed, to extract all computations.
+		op.mode = downloader.FullSync
+		atomic.StoreUint32(&pm.fastSync, 0)
+	}
+
 	// Run the sync cycle, and disable fast sync if we're past the pivot block
 	err := pm.downloader.Synchronise(op.peer.id, op.head, op.td, op.mode)
 	if err != nil {
