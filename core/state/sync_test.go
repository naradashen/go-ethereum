// Copyright 2015 The go-ethereum Authors
// This file is part of the go-ethereum library.
//
// The go-ethereum library is free software: you can redistribute it and/or modify
// it under the terms of the GNU Lesser General Public License as published by
// the Free Software Foundation, either version 3 of the License, or
// (at your option) any later version.
//
// The go-ethereum library is distributed in the hope that it will be useful,
// but WITHOUT ANY WARRANTY; without even the implied warranty of
// MERCHANTABILITY or FITNESS FOR A PARTICULAR PURPOSE. See the
// GNU Lesser General Public License for more details.
//
// You should have received a copy of the GNU Lesser General Public License
// along with the go-ethereum library. If not, see <http://www.gnu.org/licenses/>.

package state

import (
	"bytes"
	"math/big"
	"testing"

	"github.com/ethereum/go-ethereum/common"
	"github.com/ethereum/go-ethereum/core/rawdb"
	"github.com/ethereum/go-ethereum/crypto"
	"github.com/ethereum/go-ethereum/ethdb"
	"github.com/ethereum/go-ethereum/ethdb/memorydb"
<<<<<<< HEAD
	"github.com/ethereum/go-ethereum/rlp"
=======
	"github.com/ethereum/go-ethereum/firehose"
>>>>>>> d0dfc381
	"github.com/ethereum/go-ethereum/trie"
)

// testAccount is the data associated with an account used by the state tests.
type testAccount struct {
	address common.Address
	balance *big.Int
	nonce   uint64
	code    []byte
}

// makeTestState create a sample test state to test node-wise reconstruction.
func makeTestState() (Database, common.Hash, []*testAccount) {
	// Create an empty state
	db := NewDatabase(rawdb.NewMemoryDatabase())
	state, _ := New(common.Hash{}, db, nil)

	// Fill it with some arbitrary data
	var accounts []*testAccount
	for i := byte(0); i < 96; i++ {
		obj := state.GetOrNewStateObject(common.BytesToAddress([]byte{i}), false, firehose.NoOpContext)
		acc := &testAccount{address: common.BytesToAddress([]byte{i})}

		obj.AddBalance(big.NewInt(int64(11*i)), firehose.NoOpContext, "test")
		acc.balance = big.NewInt(int64(11 * i))

		obj.SetNonce(uint64(42*i), firehose.NoOpContext)
		acc.nonce = uint64(42 * i)

		if i%3 == 0 {
			obj.SetCode(crypto.Keccak256Hash([]byte{i, i, i, i, i}), []byte{i, i, i, i, i}, firehose.NoOpContext)
			acc.code = []byte{i, i, i, i, i}
		}
		if i%5 == 0 {
			for j := byte(0); j < 5; j++ {
				hash := crypto.Keccak256Hash([]byte{i, i, i, i, i, j, j})
				obj.SetState(db, hash, hash, deepmind.NoOpContext)
			}
		}
		state.updateStateObject(obj)
		accounts = append(accounts, acc)
	}
	root, _ := state.Commit(false)

	// Return the generated state
	return db, root, accounts
}

// checkStateAccounts cross references a reconstructed state with an expected
// account array.
func checkStateAccounts(t *testing.T, db ethdb.Database, root common.Hash, accounts []*testAccount) {
	// Check root availability and state contents
	state, err := New(root, NewDatabase(db), nil)
	if err != nil {
		t.Fatalf("failed to create state trie at %x: %v", root, err)
	}
	if err := checkStateConsistency(db, root); err != nil {
		t.Fatalf("inconsistent state trie at %x: %v", root, err)
	}
	for i, acc := range accounts {
		if balance := state.GetBalance(acc.address); balance.Cmp(acc.balance) != 0 {
			t.Errorf("account %d: balance mismatch: have %v, want %v", i, balance, acc.balance)
		}
		if nonce := state.GetNonce(acc.address); nonce != acc.nonce {
			t.Errorf("account %d: nonce mismatch: have %v, want %v", i, nonce, acc.nonce)
		}
		if code := state.GetCode(acc.address); !bytes.Equal(code, acc.code) {
			t.Errorf("account %d: code mismatch: have %x, want %x", i, code, acc.code)
		}
	}
}

// checkTrieConsistency checks that all nodes in a (sub-)trie are indeed present.
func checkTrieConsistency(db ethdb.Database, root common.Hash) error {
	if v, _ := db.Get(root[:]); v == nil {
		return nil // Consider a non existent state consistent.
	}
	trie, err := trie.New(root, trie.NewDatabase(db))
	if err != nil {
		return err
	}
	it := trie.NodeIterator(nil)
	for it.Next(true) {
	}
	return it.Error()
}

// checkStateConsistency checks that all data of a state root is present.
func checkStateConsistency(db ethdb.Database, root common.Hash) error {
	// Create and iterate a state trie rooted in a sub-node
	if _, err := db.Get(root.Bytes()); err != nil {
		return nil // Consider a non existent state consistent.
	}
	state, err := New(root, NewDatabase(db), nil)
	if err != nil {
		return err
	}
	it := NewNodeIterator(state)
	for it.Next() {
	}
	return it.Error
}

// Tests that an empty state is not scheduled for syncing.
func TestEmptyStateSync(t *testing.T) {
	empty := common.HexToHash("56e81f171bcc55a6ff8345e692c0f86e5b48e01b996cadc001622fb5e363b421")
	sync := NewStateSync(empty, rawdb.NewMemoryDatabase(), trie.NewSyncBloom(1, memorydb.New()))
	if nodes, paths, codes := sync.Missing(1); len(nodes) != 0 || len(paths) != 0 || len(codes) != 0 {
		t.Errorf(" content requested for empty state: %v, %v, %v", nodes, paths, codes)
	}
}

// Tests that given a root hash, a state can sync iteratively on a single thread,
// requesting retrieval tasks and returning all of them in one go.
func TestIterativeStateSyncIndividual(t *testing.T) {
	testIterativeStateSync(t, 1, false, false)
}
func TestIterativeStateSyncBatched(t *testing.T) {
	testIterativeStateSync(t, 100, false, false)
}
func TestIterativeStateSyncIndividualFromDisk(t *testing.T) {
	testIterativeStateSync(t, 1, true, false)
}
func TestIterativeStateSyncBatchedFromDisk(t *testing.T) {
	testIterativeStateSync(t, 100, true, false)
}
func TestIterativeStateSyncIndividualByPath(t *testing.T) {
	testIterativeStateSync(t, 1, false, true)
}
func TestIterativeStateSyncBatchedByPath(t *testing.T) {
	testIterativeStateSync(t, 100, false, true)
}

func testIterativeStateSync(t *testing.T, count int, commit bool, bypath bool) {
	// Create a random state to copy
	srcDb, srcRoot, srcAccounts := makeTestState()
	if commit {
		srcDb.TrieDB().Commit(srcRoot, false, nil)
	}
	srcTrie, _ := trie.New(srcRoot, srcDb.TrieDB())

	// Create a destination state and sync with the scheduler
	dstDb := rawdb.NewMemoryDatabase()
	sched := NewStateSync(srcRoot, dstDb, trie.NewSyncBloom(1, dstDb))

	nodes, paths, codes := sched.Missing(count)
	var (
		hashQueue []common.Hash
		pathQueue []trie.SyncPath
	)
	if !bypath {
		hashQueue = append(append(hashQueue[:0], nodes...), codes...)
	} else {
		hashQueue = append(hashQueue[:0], codes...)
		pathQueue = append(pathQueue[:0], paths...)
	}
	for len(hashQueue)+len(pathQueue) > 0 {
		results := make([]trie.SyncResult, len(hashQueue)+len(pathQueue))
		for i, hash := range hashQueue {
			data, err := srcDb.TrieDB().Node(hash)
			if err != nil {
				data, err = srcDb.ContractCode(common.Hash{}, hash)
			}
			if err != nil {
				t.Fatalf("failed to retrieve node data for hash %x", hash)
			}
			results[i] = trie.SyncResult{Hash: hash, Data: data}
		}
		for i, path := range pathQueue {
			if len(path) == 1 {
				data, _, err := srcTrie.TryGetNode(path[0])
				if err != nil {
					t.Fatalf("failed to retrieve node data for path %x: %v", path, err)
				}
				results[len(hashQueue)+i] = trie.SyncResult{Hash: crypto.Keccak256Hash(data), Data: data}
			} else {
				var acc Account
				if err := rlp.DecodeBytes(srcTrie.Get(path[0]), &acc); err != nil {
					t.Fatalf("failed to decode account on path %x: %v", path, err)
				}
				stTrie, err := trie.New(acc.Root, srcDb.TrieDB())
				if err != nil {
					t.Fatalf("failed to retriev storage trie for path %x: %v", path, err)
				}
				data, _, err := stTrie.TryGetNode(path[1])
				if err != nil {
					t.Fatalf("failed to retrieve node data for path %x: %v", path, err)
				}
				results[len(hashQueue)+i] = trie.SyncResult{Hash: crypto.Keccak256Hash(data), Data: data}
			}
		}
		for _, result := range results {
			if err := sched.Process(result); err != nil {
				t.Errorf("failed to process result %v", err)
			}
		}
		batch := dstDb.NewBatch()
		if err := sched.Commit(batch); err != nil {
			t.Fatalf("failed to commit data: %v", err)
		}
		batch.Write()

		nodes, paths, codes = sched.Missing(count)
		if !bypath {
			hashQueue = append(append(hashQueue[:0], nodes...), codes...)
		} else {
			hashQueue = append(hashQueue[:0], codes...)
			pathQueue = append(pathQueue[:0], paths...)
		}
	}
	// Cross check that the two states are in sync
	checkStateAccounts(t, dstDb, srcRoot, srcAccounts)
}

// Tests that the trie scheduler can correctly reconstruct the state even if only
// partial results are returned, and the others sent only later.
func TestIterativeDelayedStateSync(t *testing.T) {
	// Create a random state to copy
	srcDb, srcRoot, srcAccounts := makeTestState()

	// Create a destination state and sync with the scheduler
	dstDb := rawdb.NewMemoryDatabase()
	sched := NewStateSync(srcRoot, dstDb, trie.NewSyncBloom(1, dstDb))

	nodes, _, codes := sched.Missing(0)
	queue := append(append([]common.Hash{}, nodes...), codes...)

	for len(queue) > 0 {
		// Sync only half of the scheduled nodes
		results := make([]trie.SyncResult, len(queue)/2+1)
		for i, hash := range queue[:len(results)] {
			data, err := srcDb.TrieDB().Node(hash)
			if err != nil {
				data, err = srcDb.ContractCode(common.Hash{}, hash)
			}
			if err != nil {
				t.Fatalf("failed to retrieve node data for %x", hash)
			}
			results[i] = trie.SyncResult{Hash: hash, Data: data}
		}
		for _, result := range results {
			if err := sched.Process(result); err != nil {
				t.Fatalf("failed to process result %v", err)
			}
		}
		batch := dstDb.NewBatch()
		if err := sched.Commit(batch); err != nil {
			t.Fatalf("failed to commit data: %v", err)
		}
		batch.Write()

		nodes, _, codes = sched.Missing(0)
		queue = append(append(queue[len(results):], nodes...), codes...)
	}
	// Cross check that the two states are in sync
	checkStateAccounts(t, dstDb, srcRoot, srcAccounts)
}

// Tests that given a root hash, a trie can sync iteratively on a single thread,
// requesting retrieval tasks and returning all of them in one go, however in a
// random order.
func TestIterativeRandomStateSyncIndividual(t *testing.T) { testIterativeRandomStateSync(t, 1) }
func TestIterativeRandomStateSyncBatched(t *testing.T)    { testIterativeRandomStateSync(t, 100) }

func testIterativeRandomStateSync(t *testing.T, count int) {
	// Create a random state to copy
	srcDb, srcRoot, srcAccounts := makeTestState()

	// Create a destination state and sync with the scheduler
	dstDb := rawdb.NewMemoryDatabase()
	sched := NewStateSync(srcRoot, dstDb, trie.NewSyncBloom(1, dstDb))

	queue := make(map[common.Hash]struct{})
	nodes, _, codes := sched.Missing(count)
	for _, hash := range append(nodes, codes...) {
		queue[hash] = struct{}{}
	}
	for len(queue) > 0 {
		// Fetch all the queued nodes in a random order
		results := make([]trie.SyncResult, 0, len(queue))
		for hash := range queue {
			data, err := srcDb.TrieDB().Node(hash)
			if err != nil {
				data, err = srcDb.ContractCode(common.Hash{}, hash)
			}
			if err != nil {
				t.Fatalf("failed to retrieve node data for %x", hash)
			}
			results = append(results, trie.SyncResult{Hash: hash, Data: data})
		}
		// Feed the retrieved results back and queue new tasks
		for _, result := range results {
			if err := sched.Process(result); err != nil {
				t.Fatalf("failed to process result %v", err)
			}
		}
		batch := dstDb.NewBatch()
		if err := sched.Commit(batch); err != nil {
			t.Fatalf("failed to commit data: %v", err)
		}
		batch.Write()

		queue = make(map[common.Hash]struct{})
		nodes, _, codes = sched.Missing(count)
		for _, hash := range append(nodes, codes...) {
			queue[hash] = struct{}{}
		}
	}
	// Cross check that the two states are in sync
	checkStateAccounts(t, dstDb, srcRoot, srcAccounts)
}

// Tests that the trie scheduler can correctly reconstruct the state even if only
// partial results are returned (Even those randomly), others sent only later.
func TestIterativeRandomDelayedStateSync(t *testing.T) {
	// Create a random state to copy
	srcDb, srcRoot, srcAccounts := makeTestState()

	// Create a destination state and sync with the scheduler
	dstDb := rawdb.NewMemoryDatabase()
	sched := NewStateSync(srcRoot, dstDb, trie.NewSyncBloom(1, dstDb))

	queue := make(map[common.Hash]struct{})
	nodes, _, codes := sched.Missing(0)
	for _, hash := range append(nodes, codes...) {
		queue[hash] = struct{}{}
	}
	for len(queue) > 0 {
		// Sync only half of the scheduled nodes, even those in random order
		results := make([]trie.SyncResult, 0, len(queue)/2+1)
		for hash := range queue {
			delete(queue, hash)

			data, err := srcDb.TrieDB().Node(hash)
			if err != nil {
				data, err = srcDb.ContractCode(common.Hash{}, hash)
			}
			if err != nil {
				t.Fatalf("failed to retrieve node data for %x", hash)
			}
			results = append(results, trie.SyncResult{Hash: hash, Data: data})

			if len(results) >= cap(results) {
				break
			}
		}
		// Feed the retrieved results back and queue new tasks
		for _, result := range results {
			if err := sched.Process(result); err != nil {
				t.Fatalf("failed to process result %v", err)
			}
		}
		batch := dstDb.NewBatch()
		if err := sched.Commit(batch); err != nil {
			t.Fatalf("failed to commit data: %v", err)
		}
		batch.Write()
		for _, result := range results {
			delete(queue, result.Hash)
		}
		nodes, _, codes = sched.Missing(0)
		for _, hash := range append(nodes, codes...) {
			queue[hash] = struct{}{}
		}
	}
	// Cross check that the two states are in sync
	checkStateAccounts(t, dstDb, srcRoot, srcAccounts)
}

// Tests that at any point in time during a sync, only complete sub-tries are in
// the database.
func TestIncompleteStateSync(t *testing.T) {
	// Create a random state to copy
	srcDb, srcRoot, srcAccounts := makeTestState()

	// isCodeLookup to save some hashing
	var isCode = make(map[common.Hash]struct{})
	for _, acc := range srcAccounts {
		if len(acc.code) > 0 {
			isCode[crypto.Keccak256Hash(acc.code)] = struct{}{}
		}
	}
	isCode[common.BytesToHash(emptyCodeHash)] = struct{}{}
	checkTrieConsistency(srcDb.TrieDB().DiskDB().(ethdb.Database), srcRoot)

	// Create a destination state and sync with the scheduler
	dstDb := rawdb.NewMemoryDatabase()
	sched := NewStateSync(srcRoot, dstDb, trie.NewSyncBloom(1, dstDb))

	var added []common.Hash

	nodes, _, codes := sched.Missing(1)
	queue := append(append([]common.Hash{}, nodes...), codes...)

	for len(queue) > 0 {
		// Fetch a batch of state nodes
		results := make([]trie.SyncResult, len(queue))
		for i, hash := range queue {
			data, err := srcDb.TrieDB().Node(hash)
			if err != nil {
				data, err = srcDb.ContractCode(common.Hash{}, hash)
			}
			if err != nil {
				t.Fatalf("failed to retrieve node data for %x", hash)
			}
			results[i] = trie.SyncResult{Hash: hash, Data: data}
		}
		// Process each of the state nodes
		for _, result := range results {
			if err := sched.Process(result); err != nil {
				t.Fatalf("failed to process result %v", err)
			}
		}
		batch := dstDb.NewBatch()
		if err := sched.Commit(batch); err != nil {
			t.Fatalf("failed to commit data: %v", err)
		}
		batch.Write()
		for _, result := range results {
			added = append(added, result.Hash)
			// Check that all known sub-tries added so far are complete or missing entirely.
			if _, ok := isCode[result.Hash]; ok {
				continue
			}
			// Can't use checkStateConsistency here because subtrie keys may have odd
			// length and crash in LeafKey.
			if err := checkTrieConsistency(dstDb, result.Hash); err != nil {
				t.Fatalf("state inconsistent: %v", err)
			}
		}
		// Fetch the next batch to retrieve
		nodes, _, codes = sched.Missing(1)
		queue = append(append(queue[:0], nodes...), codes...)
	}
	// Sanity check that removing any node from the database is detected
	for _, node := range added[1:] {
		var (
			key     = node.Bytes()
			_, code = isCode[node]
			val     []byte
		)
		if code {
			val = rawdb.ReadCode(dstDb, node)
			rawdb.DeleteCode(dstDb, node)
		} else {
			val = rawdb.ReadTrieNode(dstDb, node)
			rawdb.DeleteTrieNode(dstDb, node)
		}
		if err := checkStateConsistency(dstDb, added[0]); err == nil {
			t.Fatalf("trie inconsistency not caught, missing: %x", key)
		}
		if code {
			rawdb.WriteCode(dstDb, node, val)
		} else {
			rawdb.WriteTrieNode(dstDb, node, val)
		}
	}
}<|MERGE_RESOLUTION|>--- conflicted
+++ resolved
@@ -26,11 +26,8 @@
 	"github.com/ethereum/go-ethereum/crypto"
 	"github.com/ethereum/go-ethereum/ethdb"
 	"github.com/ethereum/go-ethereum/ethdb/memorydb"
-<<<<<<< HEAD
+	"github.com/ethereum/go-ethereum/firehose"
 	"github.com/ethereum/go-ethereum/rlp"
-=======
-	"github.com/ethereum/go-ethereum/firehose"
->>>>>>> d0dfc381
 	"github.com/ethereum/go-ethereum/trie"
 )
 
@@ -67,7 +64,7 @@
 		if i%5 == 0 {
 			for j := byte(0); j < 5; j++ {
 				hash := crypto.Keccak256Hash([]byte{i, i, i, i, i, j, j})
-				obj.SetState(db, hash, hash, deepmind.NoOpContext)
+				obj.SetState(db, hash, hash, firehose.NoOpContext)
 			}
 		}
 		state.updateStateObject(obj)
