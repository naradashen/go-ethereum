--- conflicted
+++ resolved
@@ -183,42 +183,7 @@
 	return s.dbErr
 }
 
-<<<<<<< HEAD
-// Reset clears out all ephemeral state objects from the state db, but keeps
-// the underlying state trie to avoid reloading data for the next operations.
-func (s *StateDB) Reset(root common.Hash) error {
-	tr, err := s.db.OpenTrie(root)
-	if err != nil {
-		return err
-	}
-	s.trie = tr
-	s.stateObjects = make(map[common.Address]*stateObject)
-	s.stateObjectsPending = make(map[common.Address]struct{})
-	s.stateObjectsDirty = make(map[common.Address]struct{})
-	s.thash = common.Hash{}
-	s.bhash = common.Hash{}
-	s.txIndex = 0
-	s.logs = make(map[common.Hash][]*types.Log)
-	s.logSize = 0
-	s.preimages = make(map[common.Hash][]byte)
-	s.clearJournalAndRefund()
-
-	if s.snaps != nil {
-		s.snapAccounts, s.snapDestructs, s.snapStorage = nil, nil, nil
-		if s.snap = s.snaps.Snapshot(root); s.snap != nil {
-			s.snapDestructs = make(map[common.Hash]struct{})
-			s.snapAccounts = make(map[common.Hash][]byte)
-			s.snapStorage = make(map[common.Hash]map[common.Hash][]byte)
-		}
-	}
-	s.accessList = newAccessList()
-	return nil
-}
-
 func (s *StateDB) AddLog(log *types.Log, dmContext *deepmind.Context) {
-=======
-func (s *StateDB) AddLog(log *types.Log) {
->>>>>>> c2d2f4ed
 	s.journal.append(addLogChange{txhash: s.thash})
 
 	log.TxHash = s.thash
