--- conflicted
+++ resolved
@@ -243,24 +243,14 @@
 	tx := transaction(0, 100, key)
 	from, _ := deriveSender(tx)
 
-<<<<<<< HEAD
-	pool.currentState.AddBalance(from, big.NewInt(1), false, deepmind.NoOpContext, "test")
+	pool.currentState.AddBalance(from, big.NewInt(1), false, firehose.NoOpContext, "test")
 	if err := pool.AddRemote(tx); !errors.Is(err, ErrInsufficientFunds) {
-=======
-	pool.currentState.AddBalance(from, big.NewInt(1), false, firehose.NoOpContext, "test")
-	if err := pool.AddRemote(tx); err != ErrInsufficientFunds {
->>>>>>> d0dfc381
 		t.Error("expected", ErrInsufficientFunds)
 	}
 
 	balance := new(big.Int).Add(tx.Value(), new(big.Int).Mul(new(big.Int).SetUint64(tx.Gas()), tx.GasPrice()))
-<<<<<<< HEAD
-	pool.currentState.AddBalance(from, balance, false, deepmind.NoOpContext, "test")
+	pool.currentState.AddBalance(from, balance, false, firehose.NoOpContext, "test")
 	if err := pool.AddRemote(tx); !errors.Is(err, ErrIntrinsicGas) {
-=======
-	pool.currentState.AddBalance(from, balance, false, firehose.NoOpContext, "test")
-	if err := pool.AddRemote(tx); err != ErrIntrinsicGas {
->>>>>>> d0dfc381
 		t.Error("expected", ErrIntrinsicGas, "got", err)
 	}
 
@@ -300,13 +290,8 @@
 
 	tx = transaction(1, 100, key)
 	from, _ = deriveSender(tx)
-<<<<<<< HEAD
-	pool.currentState.SetNonce(from, 2, deepmind.NoOpContext)
+	pool.currentState.SetNonce(from, 2, firehose.NoOpContext)
 	pool.enqueueTx(tx.Hash(), tx, false, true)
-=======
-	pool.currentState.SetNonce(from, 2, firehose.NoOpContext)
-	pool.enqueueTx(tx.Hash(), tx)
->>>>>>> d0dfc381
 
 	<-pool.requestPromoteExecutables(newAccountSet(pool.signer, from))
 	if _, ok := pool.pending[from].txs.items[tx.Nonce()]; ok {
@@ -365,13 +350,8 @@
 
 	addr := crypto.PubkeyToAddress(key.PublicKey)
 	resetState := func() {
-<<<<<<< HEAD
 		statedb, _ := state.New(common.Hash{}, state.NewDatabase(rawdb.NewMemoryDatabase()), nil)
-		statedb.AddBalance(addr, big.NewInt(100000000000000), false, deepmind.NoOpContext, "test")
-=======
-		statedb, _ := state.New(common.Hash{}, state.NewDatabase(rawdb.NewMemoryDatabase()))
 		statedb.AddBalance(addr, big.NewInt(100000000000000), false, firehose.NoOpContext, "test")
->>>>>>> d0dfc381
 
 		pool.chain = &testBlockChain{statedb, 1000000, new(event.Feed)}
 		<-pool.requestReset(nil, nil)
@@ -399,13 +379,8 @@
 
 	addr := crypto.PubkeyToAddress(key.PublicKey)
 	resetState := func() {
-<<<<<<< HEAD
 		statedb, _ := state.New(common.Hash{}, state.NewDatabase(rawdb.NewMemoryDatabase()), nil)
-		statedb.AddBalance(addr, big.NewInt(100000000000000), false, deepmind.NoOpContext, "test")
-=======
-		statedb, _ := state.New(common.Hash{}, state.NewDatabase(rawdb.NewMemoryDatabase()))
 		statedb.AddBalance(addr, big.NewInt(100000000000000), false, firehose.NoOpContext, "test")
->>>>>>> d0dfc381
 
 		pool.chain = &testBlockChain{statedb, 1000000, new(event.Feed)}
 		<-pool.requestReset(nil, nil)
@@ -980,8 +955,8 @@
 	}
 
 	// remove current transactions and increase nonce to prepare for a reset and cleanup
-	statedb.SetNonce(crypto.PubkeyToAddress(remote.PublicKey), 2, deepmind.NoOpContext)
-	statedb.SetNonce(crypto.PubkeyToAddress(local.PublicKey), 2, deepmind.NoOpContext)
+	statedb.SetNonce(crypto.PubkeyToAddress(remote.PublicKey), 2, firehose.NoOpContext)
+	statedb.SetNonce(crypto.PubkeyToAddress(local.PublicKey), 2, firehose.NoOpContext)
 	<-pool.requestReset(nil, nil)
 
 	// make sure queue, pending are cleared
@@ -2065,13 +2040,13 @@
 	for i := 0; i < b.N; i++ {
 		b.StopTimer()
 		pool, _ := setupTxPool()
-		pool.currentState.AddBalance(account, big.NewInt(100000000), false, deepmind.NoOpContext, deepmind.IgnoredBalanceChangeReason)
+		pool.currentState.AddBalance(account, big.NewInt(100000000), false, firehose.NoOpContext, firehose.IgnoredBalanceChangeReason)
 		for _, local := range locals {
 			pool.AddLocal(local)
 		}
 		b.StartTimer()
 		// Assign a high enough balance for testing
-		pool.currentState.AddBalance(remoteAddr, big.NewInt(100000000), false, deepmind.NoOpContext, deepmind.IgnoredBalanceChangeReason)
+		pool.currentState.AddBalance(remoteAddr, big.NewInt(100000000), false, firehose.NoOpContext, firehose.IgnoredBalanceChangeReason)
 		for i := 0; i < len(remotes); i++ {
 			pool.AddRemotes([]*types.Transaction{remotes[i]})
 		}
