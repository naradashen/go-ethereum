--- conflicted
+++ resolved
@@ -76,22 +76,6 @@
 
 // run runs the given contract and takes care of running precompiles with a fallback to the byte code interpreter.
 func run(evm *EVM, contract *Contract, input []byte, readOnly bool) ([]byte, error) {
-<<<<<<< HEAD
-=======
-	//ioutil.WriteFile("/tmp/ici", []byte("passed"), 0664)
-	if contract.CodeAddr != nil {
-		precompiles := PrecompiledContractsHomestead
-		if evm.chainRules.IsByzantium {
-			precompiles = PrecompiledContractsByzantium
-		}
-		if evm.chainRules.IsIstanbul {
-			precompiles = PrecompiledContractsIstanbul
-		}
-		if p := precompiles[*contract.CodeAddr]; p != nil {
-			return RunPrecompiledContract(p, input, contract, evm.firehoseContext)
-		}
-	}
->>>>>>> d0dfc381
 	for _, interpreter := range evm.interpreters {
 		if interpreter.CanRun(contract.Code) {
 			if evm.interpreter != interpreter {
@@ -181,28 +165,16 @@
 
 // NewEVM returns a new EVM. The returned EVM is not thread safe and should
 // only ever be used *once*.
-<<<<<<< HEAD
-func NewEVM(blockCtx BlockContext, txCtx TxContext, statedb StateDB, chainConfig *params.ChainConfig, vmConfig Config, dmContext *deepmind.Context) *EVM {
+func NewEVM(blockCtx BlockContext, txCtx TxContext, statedb StateDB, chainConfig *params.ChainConfig, vmConfig Config, firehoseContext *firehose.Context) *EVM {
 	evm := &EVM{
-		Context:      blockCtx,
-		TxContext:    txCtx,
-		StateDB:      statedb,
-		vmConfig:     vmConfig,
-		chainConfig:  chainConfig,
-		chainRules:   chainConfig.Rules(blockCtx.BlockNumber),
-		interpreters: make([]Interpreter, 0, 1),
-		dmContext:    dmContext,
-=======
-func NewEVM(ctx Context, statedb StateDB, chainConfig *params.ChainConfig, vmConfig Config, firehoseContext *firehose.Context) *EVM {
-	evm := &EVM{
-		Context:         ctx,
+		Context:         blockCtx,
+		TxContext:       txCtx,
 		StateDB:         statedb,
 		vmConfig:        vmConfig,
 		chainConfig:     chainConfig,
-		chainRules:      chainConfig.Rules(ctx.BlockNumber),
+		chainRules:      chainConfig.Rules(blockCtx.BlockNumber),
 		interpreters:    make([]Interpreter, 0, 1),
 		firehoseContext: firehoseContext,
->>>>>>> d0dfc381
 	}
 
 	if chainConfig.IsEWASM(blockCtx.BlockNumber) {
@@ -278,15 +250,9 @@
 		return nil, gas, ErrDepth
 	}
 	// Fail if we're trying to transfer more than the available balance
-<<<<<<< HEAD
 	if value.Sign() != 0 && !evm.Context.CanTransfer(evm.StateDB, caller.Address(), value) {
-		if evm.dmContext.Enabled() {
-			evm.dmContext.EndFailedCall(gas, true, ErrInsufficientBalance.Error())
-=======
-	if !evm.Context.CanTransfer(evm.StateDB, caller.Address(), value) {
 		if evm.firehoseContext.Enabled() {
 			evm.firehoseContext.EndFailedCall(gas, true, ErrInsufficientBalance.Error())
->>>>>>> d0dfc381
 		}
 
 		return nil, gas, ErrInsufficientBalance
@@ -308,27 +274,9 @@
 
 			return nil, gas, nil
 		}
-<<<<<<< HEAD
-		evm.StateDB.CreateAccount(addr, evm.dmContext)
-	}
-	evm.Context.Transfer(evm.StateDB, caller.Address(), addr, value, evm.dmContext)
-=======
-
 		evm.StateDB.CreateAccount(addr, evm.firehoseContext)
 	}
-
-	evm.Transfer(evm.StateDB, caller.Address(), to.Address(), value, evm.firehoseContext)
-
-	// DMLOG: here we have a new CONTRACT created.
-
-	// Initialise a new contract and set the code that is to be used by the EVM.
-	// The contract is a scoped environment for this execution context only.
-	contract := NewContract(caller, to, value, gas, evm.firehoseContext)
-	contract.SetCallCode(&addr, evm.StateDB.GetCodeHash(addr), evm.StateDB.GetCode(addr))
-
-	// Even if the account has no code, we need to continue because it might be a precompile
-	start := time.Now()
->>>>>>> d0dfc381
+	evm.Context.Transfer(evm.StateDB, caller.Address(), addr, value, evm.firehoseContext)
 
 	// Capture the tracer start/end events in debug mode
 	if evm.vmConfig.Debug && evm.depth == 0 {
@@ -339,14 +287,14 @@
 	}
 
 	if isPrecompile {
-		ret, gas, err = RunPrecompiledContract(p, input, gas, evm.dmContext)
+		ret, gas, err = RunPrecompiledContract(p, input, gas, evm.firehoseContext)
 	} else {
 		// Initialise a new contract and set the code that is to be used by the EVM.
 		// The contract is a scoped environment for this execution context only.
 		code := evm.StateDB.GetCode(addr)
 		if len(code) == 0 {
-			if evm.dmContext.Enabled() {
-				evm.dmContext.RecordCallWithoutCode()
+			if evm.firehoseContext.Enabled() {
+				evm.firehoseContext.RecordCallWithoutCode()
 			}
 
 			ret, err = nil, nil // gas is unchanged
@@ -354,7 +302,7 @@
 			addrCopy := addr
 			// If the account has no code, we can abort here
 			// The depth-check is already done, and precompiles handled above
-			contract := NewContract(caller, AccountRef(addrCopy), value, gas, evm.dmContext)
+			contract := NewContract(caller, AccountRef(addrCopy), value, gas, evm.firehoseContext)
 			contract.SetCallCode(&addrCopy, evm.StateDB.GetCodeHash(addrCopy), code)
 			ret, err = run(evm, contract, input, false)
 			gas = contract.Gas
@@ -364,27 +312,17 @@
 	// above we revert to the snapshot and consume any gas remaining. Additionally
 	// when we're in homestead this also counts for code storage gas errors.
 	if err != nil {
-<<<<<<< HEAD
-		if evm.dmContext.Enabled() {
-			evm.dmContext.RecordCallFailed(gas, err.Error())
+		if evm.firehoseContext.Enabled() {
+			evm.firehoseContext.RecordCallFailed(gas, err.Error())
 		}
 
 		evm.StateDB.RevertToSnapshot(snapshot)
 		if err != ErrExecutionReverted {
-			if evm.dmContext.Enabled() {
-				evm.dmContext.RecordGasConsume(gas, gas, deepmind.FailedExecutionGasChangeReason)
+			if evm.firehoseContext.Enabled() {
+				evm.firehoseContext.RecordGasConsume(gas, gas, firehose.FailedExecutionGasChangeReason)
 			}
 
 			gas = 0
-=======
-		if evm.firehoseContext.Enabled() {
-			evm.firehoseContext.RecordCallFailed(contract.Gas, err.Error())
-		}
-
-		evm.StateDB.RevertToSnapshot(snapshot)
-		if err != errExecutionReverted {
-			contract.UseGas(contract.Gas, firehose.FailedExecutionGasChangeReason)
->>>>>>> d0dfc381
 		} else {
 			if evm.firehoseContext.Enabled() {
 				evm.firehoseContext.RecordCallReverted()
@@ -395,13 +333,8 @@
 		//	evm.StateDB.DiscardSnapshot(snapshot)
 	}
 
-<<<<<<< HEAD
-	if evm.dmContext.Enabled() {
-		evm.dmContext.EndCall(gas, ret)
-=======
-	if evm.firehoseContext.Enabled() {
-		evm.firehoseContext.EndCall(contract.Gas, ret)
->>>>>>> d0dfc381
+	if evm.firehoseContext.Enabled() {
+		evm.firehoseContext.EndCall(gas, ret)
 	}
 
 	return ret, gas, err
@@ -435,69 +368,42 @@
 		return nil, gas, ErrDepth
 	}
 	// Fail if we're trying to transfer more than the available balance
-<<<<<<< HEAD
 	// Note although it's noop to transfer X ether to caller itself. But
 	// if caller doesn't have enough balance, it would be an error to allow
 	// over-charging itself. So the check here is necessary.
 	if !evm.Context.CanTransfer(evm.StateDB, caller.Address(), value) {
-		if evm.dmContext.Enabled() {
-			evm.dmContext.EndFailedCall(gas, true, ErrInsufficientBalance.Error())
-=======
-	if !evm.CanTransfer(evm.StateDB, caller.Address(), value) {
 		if evm.firehoseContext.Enabled() {
 			evm.firehoseContext.EndFailedCall(gas, true, ErrInsufficientBalance.Error())
->>>>>>> d0dfc381
 		}
 
 		return nil, gas, ErrInsufficientBalance
 	}
 	var snapshot = evm.StateDB.Snapshot()
 
-<<<<<<< HEAD
 	// It is allowed to call precompiles, even via delegatecall
 	if p, isPrecompile := evm.precompile(addr); isPrecompile {
-		ret, gas, err = RunPrecompiledContract(p, input, gas, evm.dmContext)
+		ret, gas, err = RunPrecompiledContract(p, input, gas, evm.firehoseContext)
 	} else {
 		addrCopy := addr
 		// Initialise a new contract and set the code that is to be used by the EVM.
 		// The contract is a scoped environment for this execution context only.
-		contract := NewContract(caller, AccountRef(caller.Address()), value, gas, evm.dmContext)
+		contract := NewContract(caller, AccountRef(caller.Address()), value, gas, evm.firehoseContext)
 		contract.SetCallCode(&addrCopy, evm.StateDB.GetCodeHash(addrCopy), evm.StateDB.GetCode(addrCopy))
 		ret, err = run(evm, contract, input, false)
 		gas = contract.Gas
 	}
 	if err != nil {
-		if evm.dmContext.Enabled() {
-			evm.dmContext.RecordCallFailed(gas, err.Error())
+		if evm.firehoseContext.Enabled() {
+			evm.firehoseContext.RecordCallFailed(gas, err.Error())
 		}
 
 		evm.StateDB.RevertToSnapshot(snapshot)
 		if err != ErrExecutionReverted {
-			if evm.dmContext.Enabled() {
-				evm.dmContext.RecordGasConsume(gas, gas, deepmind.FailedExecutionGasChangeReason)
+			if evm.firehoseContext.Enabled() {
+				evm.firehoseContext.RecordGasConsume(gas, gas, firehose.FailedExecutionGasChangeReason)
 			}
 
 			gas = 0
-=======
-	var (
-		snapshot = evm.StateDB.Snapshot()
-		to       = AccountRef(caller.Address())
-	)
-	// Initialise a new contract and set the code that is to be used by the EVM.
-	// The contract is a scoped environment for this execution context only.
-	contract := NewContract(caller, to, value, gas, evm.firehoseContext)
-	contract.SetCallCode(&addr, evm.StateDB.GetCodeHash(addr), evm.StateDB.GetCode(addr))
-
-	ret, err = run(evm, contract, input, false)
-	if err != nil {
-		if evm.firehoseContext.Enabled() {
-			evm.firehoseContext.RecordCallFailed(contract.Gas, err.Error())
-		}
-
-		evm.StateDB.RevertToSnapshot(snapshot)
-		if err != errExecutionReverted {
-			contract.UseGas(contract.Gas, firehose.FailedExecutionGasChangeReason)
->>>>>>> d0dfc381
 		} else {
 			if evm.firehoseContext.Enabled() {
 				evm.firehoseContext.RecordCallReverted()
@@ -505,13 +411,8 @@
 		}
 	}
 
-<<<<<<< HEAD
-	if evm.dmContext.Enabled() {
-		evm.dmContext.EndCall(gas, ret)
-=======
-	if evm.firehoseContext.Enabled() {
-		evm.firehoseContext.EndCall(contract.Gas, ret)
->>>>>>> d0dfc381
+	if evm.firehoseContext.Enabled() {
+		evm.firehoseContext.EndCall(gas, ret)
 	}
 
 	return ret, gas, err
@@ -560,49 +461,28 @@
 	}
 	var snapshot = evm.StateDB.Snapshot()
 
-<<<<<<< HEAD
 	// It is allowed to call precompiles, even via delegatecall
 	if p, isPrecompile := evm.precompile(addr); isPrecompile {
-		ret, gas, err = RunPrecompiledContract(p, input, gas, evm.dmContext)
+		ret, gas, err = RunPrecompiledContract(p, input, gas, evm.firehoseContext)
 	} else {
 		addrCopy := addr
 		// Initialise a new contract and make initialise the delegate values
-		contract := NewContract(caller, AccountRef(caller.Address()), nil, gas, evm.dmContext).AsDelegate()
+		contract := NewContract(caller, AccountRef(caller.Address()), nil, gas, evm.firehoseContext).AsDelegate()
 		contract.SetCallCode(&addrCopy, evm.StateDB.GetCodeHash(addrCopy), evm.StateDB.GetCode(addrCopy))
 		ret, err = run(evm, contract, input, false)
 		gas = contract.Gas
 	}
 	if err != nil {
-		if evm.dmContext.Enabled() {
-			evm.dmContext.RecordCallFailed(gas, err.Error())
+		if evm.firehoseContext.Enabled() {
+			evm.firehoseContext.RecordCallFailed(gas, err.Error())
 		}
 
 		evm.StateDB.RevertToSnapshot(snapshot)
 		if err != ErrExecutionReverted {
-			if evm.dmContext.Enabled() {
-				evm.dmContext.RecordGasConsume(gas, gas, deepmind.FailedExecutionGasChangeReason)
+			if evm.firehoseContext.Enabled() {
+				evm.firehoseContext.RecordGasConsume(gas, gas, firehose.FailedExecutionGasChangeReason)
 			}
 			gas = 0
-=======
-	var (
-		snapshot = evm.StateDB.Snapshot()
-		to       = AccountRef(caller.Address())
-	)
-
-	// Initialise a new contract and make initialise the delegate values
-	contract := NewContract(caller, to, nil, gas, evm.firehoseContext).AsDelegate()
-	contract.SetCallCode(&addr, evm.StateDB.GetCodeHash(addr), evm.StateDB.GetCode(addr))
-
-	ret, err = run(evm, contract, input, false)
-	if err != nil {
-		if evm.firehoseContext.Enabled() {
-			evm.firehoseContext.RecordCallFailed(contract.Gas, err.Error())
-		}
-
-		evm.StateDB.RevertToSnapshot(snapshot)
-		if err != errExecutionReverted {
-			contract.UseGas(contract.Gas, firehose.FailedExecutionGasChangeReason)
->>>>>>> d0dfc381
 		} else {
 			if evm.firehoseContext.Enabled() {
 				evm.firehoseContext.RecordCallReverted()
@@ -610,13 +490,8 @@
 		}
 	}
 
-<<<<<<< HEAD
-	if evm.dmContext.Enabled() {
-		evm.dmContext.EndCall(gas, ret)
-=======
-	if evm.firehoseContext.Enabled() {
-		evm.firehoseContext.EndCall(contract.Gas, ret)
->>>>>>> d0dfc381
+	if evm.firehoseContext.Enabled() {
+		evm.firehoseContext.EndCall(gas, ret)
 	}
 
 	return ret, gas, err
@@ -653,41 +528,16 @@
 	// We could change this, but for now it's left for legacy reasons
 	var snapshot = evm.StateDB.Snapshot()
 
-<<<<<<< HEAD
 	p, isPrecompile := evm.precompile(addr)
-=======
-	var (
-		to       = AccountRef(addr)
-		snapshot = evm.StateDB.Snapshot()
-	)
-	// Initialise a new contract and set the code that is to be used by the EVM.
-	// The contract is a scoped environment for this execution context only.
-	contract := NewContract(caller, to, new(big.Int), gas, evm.firehoseContext)
-	contract.SetCallCode(&addr, evm.StateDB.GetCodeHash(addr), evm.StateDB.GetCode(addr))
-
-	isPrecompiledContract := false
-	if evm.firehoseContext.Enabled() && contract.CodeAddr != nil {
-		precompiles := PrecompiledContractsHomestead
-		if evm.chainRules.IsByzantium {
-			precompiles = PrecompiledContractsByzantium
-		}
-		if evm.chainRules.IsIstanbul {
-			precompiles = PrecompiledContractsIstanbul
-		}
-
-		isPrecompiledContract = precompiles[*contract.CodeAddr] != nil
-	}
->>>>>>> d0dfc381
 
 	// We do an AddBalance of zero here, just in order to trigger a touch.
 	// This doesn't matter on Mainnet, where all empties are gone at the time of Byzantium,
 	// but is the correct thing to do and matters on other networks, in tests, and potential
 	// future scenarios
-<<<<<<< HEAD
-	evm.StateDB.AddBalance(addr, big0, isPrecompile, evm.dmContext, deepmind.IgnoredBalanceChangeReason)
+	evm.StateDB.AddBalance(addr, big0, isPrecompile, evm.firehoseContext, firehose.IgnoredBalanceChangeReason)
 
 	if isPrecompile {
-		ret, gas, err = RunPrecompiledContract(p, input, gas, evm.dmContext)
+		ret, gas, err = RunPrecompiledContract(p, input, gas, evm.firehoseContext)
 	} else {
 		// At this point, we use a copy of address. If we don't, the go compiler will
 		// leak the 'contract' to the outer scope, and make allocation for 'contract'
@@ -695,7 +545,7 @@
 		addrCopy := addr
 		// Initialise a new contract and set the code that is to be used by the EVM.
 		// The contract is a scoped environment for this execution context only.
-		contract := NewContract(caller, AccountRef(addrCopy), new(big.Int), gas, evm.dmContext)
+		contract := NewContract(caller, AccountRef(addrCopy), new(big.Int), gas, evm.firehoseContext)
 		contract.SetCallCode(&addrCopy, evm.StateDB.GetCodeHash(addrCopy), evm.StateDB.GetCode(addrCopy))
 		// When an error was returned by the EVM or when setting the creation code
 		// above we revert to the snapshot and consume any gas remaining. Additionally
@@ -704,33 +554,17 @@
 		gas = contract.Gas
 	}
 	if err != nil {
-		if evm.dmContext.Enabled() {
-			evm.dmContext.RecordCallFailed(gas, err.Error())
+		if evm.firehoseContext.Enabled() {
+			evm.firehoseContext.RecordCallFailed(gas, err.Error())
 		}
 
 		evm.StateDB.RevertToSnapshot(snapshot)
 		if err != ErrExecutionReverted {
-			if evm.dmContext.Enabled() {
-				evm.dmContext.RecordGasConsume(gas, gas, deepmind.FailedExecutionGasChangeReason)
+			if evm.firehoseContext.Enabled() {
+				evm.firehoseContext.RecordGasConsume(gas, gas, firehose.FailedExecutionGasChangeReason)
 			}
 
 			gas = 0
-=======
-	evm.StateDB.AddBalance(addr, bigZero, isPrecompiledContract, evm.firehoseContext, firehose.IgnoredBalanceChangeReason)
-
-	// When an error was returned by the EVM or when setting the creation code
-	// above we revert to the snapshot and consume any gas remaining. Additionally
-	// when we're in Homestead this also counts for code storage gas errors.
-	ret, err = run(evm, contract, input, true)
-	if err != nil {
-		if evm.firehoseContext.Enabled() {
-			evm.firehoseContext.RecordCallFailed(contract.Gas, err.Error())
-		}
-
-		evm.StateDB.RevertToSnapshot(snapshot)
-		if err != errExecutionReverted {
-			contract.UseGas(contract.Gas, firehose.FailedExecutionGasChangeReason)
->>>>>>> d0dfc381
 		} else {
 			if evm.firehoseContext.Enabled() {
 				evm.firehoseContext.RecordCallReverted()
@@ -738,13 +572,8 @@
 		}
 	}
 
-<<<<<<< HEAD
-	if evm.dmContext.Enabled() {
-		evm.dmContext.EndCall(gas, ret)
-=======
-	if evm.firehoseContext.Enabled() {
-		evm.firehoseContext.EndCall(contract.Gas, ret)
->>>>>>> d0dfc381
+	if evm.firehoseContext.Enabled() {
+		evm.firehoseContext.EndCall(gas, ret)
 	}
 
 	return ret, gas, err
@@ -778,31 +607,20 @@
 
 		return nil, common.Address{}, gas, ErrDepth
 	}
-<<<<<<< HEAD
 	if !evm.Context.CanTransfer(evm.StateDB, caller.Address(), value) {
-		if evm.dmContext.Enabled() {
-			evm.dmContext.EndFailedCall(gas, true, ErrInsufficientBalance.Error())
-=======
-	if !evm.CanTransfer(evm.StateDB, caller.Address(), value) {
 		if evm.firehoseContext.Enabled() {
 			evm.firehoseContext.EndFailedCall(gas, true, ErrInsufficientBalance.Error())
->>>>>>> d0dfc381
 		}
 
 		return nil, common.Address{}, gas, ErrInsufficientBalance
 	}
 	nonce := evm.StateDB.GetNonce(caller.Address())
-<<<<<<< HEAD
-	evm.StateDB.SetNonce(caller.Address(), nonce+1, evm.dmContext)
+	evm.StateDB.SetNonce(caller.Address(), nonce+1, evm.firehoseContext)
 	// We add this to the access list _before_ taking a snapshot. Even if the creation fails,
 	// the access-list change should not be rolled back
 	if evm.chainRules.IsBerlin {
 		evm.StateDB.AddAddressToAccessList(address)
 	}
-=======
-	evm.StateDB.SetNonce(caller.Address(), nonce+1, evm.firehoseContext)
-
->>>>>>> d0dfc381
 	// Ensure there's no existing contract already at the designated address
 	contractHash := evm.StateDB.GetCodeHash(address)
 	if evm.StateDB.GetNonce(address) != 0 || (contractHash != (common.Hash{}) && contractHash != emptyCodeHash) {
@@ -824,12 +642,7 @@
 	if evm.chainRules.IsEIP158 {
 		evm.StateDB.SetNonce(address, 1, evm.firehoseContext)
 	}
-<<<<<<< HEAD
-	evm.Context.Transfer(evm.StateDB, caller.Address(), address, value, evm.dmContext)
-=======
-
-	evm.Transfer(evm.StateDB, caller.Address(), address, value, evm.firehoseContext)
->>>>>>> d0dfc381
+	evm.Context.Transfer(evm.StateDB, caller.Address(), address, value, evm.firehoseContext)
 
 	// Initialise a new contract and set the code that is to be used by the EVM.
 	// The contract is a scoped environment for this execution context only.
@@ -867,40 +680,24 @@
 		}
 	}
 
-<<<<<<< HEAD
-=======
-	if evm.firehoseContext.Enabled() {
-		if err != nil {
-			evm.firehoseContext.RecordCallFailed(contract.Gas, err.Error())
-		} else if maxCodeSizeExceeded {
-			evm.firehoseContext.RecordCallFailed(contract.Gas, errMaxCodeSizeExceeded.Error())
-		}
-	}
-
->>>>>>> d0dfc381
 	// When an error was returned by the EVM or when setting the creation code
 	// above we revert to the snapshot and consume any gas remaining. Additionally
 	// when we're in homestead this also counts for code storage gas errors.
 	if maxCodeSizeExceeded || (err != nil && (evm.chainRules.IsHomestead || err != ErrCodeStoreOutOfGas)) {
-		if evm.dmContext.Enabled() {
+		if evm.firehoseContext.Enabled() {
 			if maxCodeSizeExceeded {
-				evm.dmContext.RecordCallFailed(contract.Gas, ErrMaxCodeSizeExceeded.Error())
+				evm.firehoseContext.RecordCallFailed(contract.Gas, ErrMaxCodeSizeExceeded.Error())
 			} else if err != nil {
-				evm.dmContext.RecordCallFailed(contract.Gas, err.Error())
+				evm.firehoseContext.RecordCallFailed(contract.Gas, err.Error())
 			} else {
 				// From the condition before our Enabled check, if should never happen, but let's be prudent here and record a generic error if it ever happens
-				evm.dmContext.RecordCallFailed(contract.Gas, "unknown create contract error")
+				evm.firehoseContext.RecordCallFailed(contract.Gas, "unknown create contract error")
 			}
 		}
 
 		evm.StateDB.RevertToSnapshot(snapshot)
-<<<<<<< HEAD
 		if err != ErrExecutionReverted {
-			contract.UseGas(contract.Gas, deepmind.FailedExecutionGasChangeReason)
-=======
-		if err != errExecutionReverted {
 			contract.UseGas(contract.Gas, firehose.FailedExecutionGasChangeReason)
->>>>>>> d0dfc381
 		} else {
 			if evm.firehoseContext.Enabled() {
 				evm.firehoseContext.RecordCallReverted()
