// Copyright 2019 The go-ethereum Authors
// This file is part of the go-ethereum library.
//
// The go-ethereum library is free software: you can redistribute it and/or modify
// it under the terms of the GNU Lesser General Public License as published by
// the Free Software Foundation, either version 3 of the License, or
// (at your option) any later version.
//
// The go-ethereum library is distributed in the hope that it will be useful,
// but WITHOUT ANY WARRANTY; without even the implied warranty of
// MERCHANTABILITY or FITNESS FOR A PARTICULAR PURPOSE. See the
// GNU Lesser General Public License for more details.
//
// You should have received a copy of the GNU Lesser General Public License
// along with the go-ethereum library. If not, see <http://www.gnu.org/licenses/>.

package core

import (
	"sync/atomic"

	"github.com/ethereum/go-ethereum/consensus"
	"github.com/ethereum/go-ethereum/core/state"
	"github.com/ethereum/go-ethereum/core/types"
	"github.com/ethereum/go-ethereum/core/vm"
	"github.com/ethereum/go-ethereum/deepmind"
	"github.com/ethereum/go-ethereum/params"
)

// statePrefetcher is a basic Prefetcher, which blindly executes a block on top
// of an arbitrary state with the goal of prefetching potentially useful state
// data from disk before the main block processor start executing.
type statePrefetcher struct {
	config *params.ChainConfig // Chain configuration options
	bc     *BlockChain         // Canonical block chain
	engine consensus.Engine    // Consensus engine used for block rewards
}

// newStatePrefetcher initialises a new statePrefetcher.
func newStatePrefetcher(config *params.ChainConfig, bc *BlockChain, engine consensus.Engine) *statePrefetcher {
	return &statePrefetcher{
		config: config,
		bc:     bc,
		engine: engine,
	}
}

// Prefetch processes the state changes according to the Ethereum rules by running
// the transaction messages using the statedb, but any changes are discarded. The
// only goal is to pre-cache transaction signatures and state trie nodes.
func (p *statePrefetcher) Prefetch(block *types.Block, statedb *state.StateDB, cfg vm.Config, interrupt *uint32) {
	var (
		header       = block.Header()
		gaspool      = new(GasPool).AddGas(block.GasLimit())
		blockContext = NewEVMBlockContext(header, p.bc, nil)
		evm          = vm.NewEVM(blockContext, vm.TxContext{}, statedb, p.config, cfg)
		signer       = types.MakeSigner(p.config, header.Number)
	)
	// Iterate over and process the individual transactions
	byzantium := p.config.IsByzantium(block.Number())
	for i, tx := range block.Transactions() {
		// If block precaching was interrupted, abort
		if interrupt != nil && atomic.LoadUint32(interrupt) == 1 {
			return
		}
		// Convert the transaction into an executable message and pre-cache its sender
		msg, err := tx.AsMessage(signer)
		if err != nil {
			return // Also invalid block, bail out
		}
		statedb.Prepare(tx.Hash(), block.Hash(), i)
		if err := precacheTransaction(msg, p.config, gaspool, statedb, header, evm); err != nil {
			return // Ugh, something went horribly wrong, bail out
		}
		// If we're pre-byzantium, pre-load trie nodes for the intermediate root
		if !byzantium {
			statedb.IntermediateRoot(true)
		}
	}
	// If were post-byzantium, pre-load trie nodes for the final root hash
	if byzantium {
		statedb.IntermediateRoot(true)
	}
}

// precacheTransaction attempts to apply a transaction to the given state database
// and uses the input parameters for its environment. The goal is not to execute
// the transaction successfully, rather to warm up touched data slots.
<<<<<<< HEAD
func precacheTransaction(config *params.ChainConfig, bc ChainContext, author *common.Address, gaspool *GasPool, statedb *state.StateDB, header *types.Header, tx *types.Transaction, cfg vm.Config) error {
	// Convert the transaction into an executable message and pre-cache its sender
	msg, err := tx.AsMessage(types.MakeSigner(config, header.Number))
	if err != nil {
		return err
	}
	// Create the EVM and execute the transaction
	context := NewEVMBlockContext(header, bc, author)
	txContext := NewEVMTxContext(msg)
	vm := vm.NewEVM(context, txContext, statedb, config, cfg, deepmind.NoOpContext)

	_, err = ApplyMessage(vm, msg, gaspool)
=======
func precacheTransaction(msg types.Message, config *params.ChainConfig, gaspool *GasPool, statedb *state.StateDB, header *types.Header, evm *vm.EVM) error {
	// Update the evm with the new transaction context.
	evm.Reset(NewEVMTxContext(msg), statedb)
	// Add addresses to access list if applicable
	_, err := ApplyMessage(evm, msg, gaspool)
>>>>>>> c2d2f4ed
	return err
}<|MERGE_RESOLUTION|>--- conflicted
+++ resolved
@@ -53,7 +53,7 @@
 		header       = block.Header()
 		gaspool      = new(GasPool).AddGas(block.GasLimit())
 		blockContext = NewEVMBlockContext(header, p.bc, nil)
-		evm          = vm.NewEVM(blockContext, vm.TxContext{}, statedb, p.config, cfg)
+		evm          = vm.NewEVM(blockContext, vm.TxContext{}, statedb, p.config, cfg, deepmind.NoOpContext)
 		signer       = types.MakeSigner(p.config, header.Number)
 	)
 	// Iterate over and process the individual transactions
@@ -86,25 +86,10 @@
 // precacheTransaction attempts to apply a transaction to the given state database
 // and uses the input parameters for its environment. The goal is not to execute
 // the transaction successfully, rather to warm up touched data slots.
-<<<<<<< HEAD
-func precacheTransaction(config *params.ChainConfig, bc ChainContext, author *common.Address, gaspool *GasPool, statedb *state.StateDB, header *types.Header, tx *types.Transaction, cfg vm.Config) error {
-	// Convert the transaction into an executable message and pre-cache its sender
-	msg, err := tx.AsMessage(types.MakeSigner(config, header.Number))
-	if err != nil {
-		return err
-	}
-	// Create the EVM and execute the transaction
-	context := NewEVMBlockContext(header, bc, author)
-	txContext := NewEVMTxContext(msg)
-	vm := vm.NewEVM(context, txContext, statedb, config, cfg, deepmind.NoOpContext)
-
-	_, err = ApplyMessage(vm, msg, gaspool)
-=======
 func precacheTransaction(msg types.Message, config *params.ChainConfig, gaspool *GasPool, statedb *state.StateDB, header *types.Header, evm *vm.EVM) error {
 	// Update the evm with the new transaction context.
 	evm.Reset(NewEVMTxContext(msg), statedb)
 	// Add addresses to access list if applicable
 	_, err := ApplyMessage(evm, msg, gaspool)
->>>>>>> c2d2f4ed
 	return err
 }