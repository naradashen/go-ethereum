// Copyright 2015 The go-ethereum Authors
// This file is part of the go-ethereum library.
//
// The go-ethereum library is free software: you can redistribute it and/or modify
// it under the terms of the GNU Lesser General Public License as published by
// the Free Software Foundation, either version 3 of the License, or
// (at your option) any later version.
//
// The go-ethereum library is distributed in the hope that it will be useful,
// but WITHOUT ANY WARRANTY; without even the implied warranty of
// MERCHANTABILITY or FITNESS FOR A PARTICULAR PURPOSE. See the
// GNU Lesser General Public License for more details.
//
// You should have received a copy of the GNU Lesser General Public License
// along with the go-ethereum library. If not, see <http://www.gnu.org/licenses/>.

package tests

import (
	"encoding/hex"
	"encoding/json"
	"fmt"
	"math/big"
	"strconv"
	"strings"

	"github.com/ethereum/go-ethereum/common"
	"github.com/ethereum/go-ethereum/common/hexutil"
	"github.com/ethereum/go-ethereum/common/math"
	"github.com/ethereum/go-ethereum/core"
	"github.com/ethereum/go-ethereum/core/rawdb"
	"github.com/ethereum/go-ethereum/core/state"
	"github.com/ethereum/go-ethereum/core/state/snapshot"
	"github.com/ethereum/go-ethereum/core/types"
	"github.com/ethereum/go-ethereum/core/vm"
	"github.com/ethereum/go-ethereum/crypto"
	"github.com/ethereum/go-ethereum/ethdb"
	"github.com/ethereum/go-ethereum/firehose"
	"github.com/ethereum/go-ethereum/params"
	"github.com/ethereum/go-ethereum/rlp"
	"golang.org/x/crypto/sha3"
)

// StateTest checks transaction processing without block context.
// See https://github.com/ethereum/EIPs/issues/176 for the test format specification.
type StateTest struct {
	json stJSON
}

// StateSubtest selects a specific configuration of a General State Test.
type StateSubtest struct {
	Fork  string
	Index int
}

func (t *StateTest) UnmarshalJSON(in []byte) error {
	return json.Unmarshal(in, &t.json)
}

type stJSON struct {
	Env  stEnv                    `json:"env"`
	Pre  core.GenesisAlloc        `json:"pre"`
	Tx   stTransaction            `json:"transaction"`
	Out  hexutil.Bytes            `json:"out"`
	Post map[string][]stPostState `json:"post"`
}

type stPostState struct {
	Root    common.UnprefixedHash `json:"hash"`
	Logs    common.UnprefixedHash `json:"logs"`
	Indexes struct {
		Data  int `json:"data"`
		Gas   int `json:"gas"`
		Value int `json:"value"`
	}
}

//go:generate gencodec -type stEnv -field-override stEnvMarshaling -out gen_stenv.go

type stEnv struct {
	Coinbase   common.Address `json:"currentCoinbase"   gencodec:"required"`
	Difficulty *big.Int       `json:"currentDifficulty" gencodec:"required"`
	GasLimit   uint64         `json:"currentGasLimit"   gencodec:"required"`
	Number     uint64         `json:"currentNumber"     gencodec:"required"`
	Timestamp  uint64         `json:"currentTimestamp"  gencodec:"required"`
}

type stEnvMarshaling struct {
	Coinbase   common.UnprefixedAddress
	Difficulty *math.HexOrDecimal256
	GasLimit   math.HexOrDecimal64
	Number     math.HexOrDecimal64
	Timestamp  math.HexOrDecimal64
}

//go:generate gencodec -type stTransaction -field-override stTransactionMarshaling -out gen_sttransaction.go

type stTransaction struct {
	GasPrice    *big.Int            `json:"gasPrice"`
	Nonce       uint64              `json:"nonce"`
	To          string              `json:"to"`
	Data        []string            `json:"data"`
	AccessLists []*types.AccessList `json:"accessLists,omitempty"`
	GasLimit    []uint64            `json:"gasLimit"`
	Value       []string            `json:"value"`
	PrivateKey  []byte              `json:"secretKey"`
}

type stTransactionMarshaling struct {
	GasPrice   *math.HexOrDecimal256
	Nonce      math.HexOrDecimal64
	GasLimit   []math.HexOrDecimal64
	PrivateKey hexutil.Bytes
}

// GetChainConfig takes a fork definition and returns a chain config.
// The fork definition can be
// - a plain forkname, e.g. `Byzantium`,
// - a fork basename, and a list of EIPs to enable; e.g. `Byzantium+1884+1283`.
func GetChainConfig(forkString string) (baseConfig *params.ChainConfig, eips []int, err error) {
	var (
		splitForks            = strings.Split(forkString, "+")
		ok                    bool
		baseName, eipsStrings = splitForks[0], splitForks[1:]
	)
	if baseConfig, ok = Forks[baseName]; !ok {
		return nil, nil, UnsupportedForkError{baseName}
	}
	for _, eip := range eipsStrings {
		if eipNum, err := strconv.Atoi(eip); err != nil {
			return nil, nil, fmt.Errorf("syntax error, invalid eip number %v", eipNum)
		} else {
			if !vm.ValidEip(eipNum) {
				return nil, nil, fmt.Errorf("syntax error, invalid eip number %v", eipNum)
			}
			eips = append(eips, eipNum)
		}
	}
	return baseConfig, eips, nil
}

// Subtests returns all valid subtests of the test.
func (t *StateTest) Subtests() []StateSubtest {
	var sub []StateSubtest
	for fork, pss := range t.json.Post {
		for i := range pss {
			sub = append(sub, StateSubtest{fork, i})
		}
	}
	return sub
}

// Run executes a specific subtest and verifies the post-state and logs
func (t *StateTest) Run(subtest StateSubtest, vmconfig vm.Config, snapshotter bool) (*snapshot.Tree, *state.StateDB, error) {
	snaps, statedb, root, err := t.RunNoVerify(subtest, vmconfig, snapshotter)
	if err != nil {
		return snaps, statedb, err
	}
	post := t.json.Post[subtest.Fork][subtest.Index]
	// N.B: We need to do this in a two-step process, because the first Commit takes care
	// of suicides, and we need to touch the coinbase _after_ it has potentially suicided.
	if root != common.Hash(post.Root) {
		return snaps, statedb, fmt.Errorf("post state root mismatch: got %x, want %x", root, post.Root)
	}
	if logs := rlpHash(statedb.Logs()); logs != common.Hash(post.Logs) {
		return snaps, statedb, fmt.Errorf("post state logs hash mismatch: got %x, want %x", logs, post.Logs)
	}
	return snaps, statedb, nil
}

// RunNoVerify runs a specific subtest and returns the statedb and post-state root
func (t *StateTest) RunNoVerify(subtest StateSubtest, vmconfig vm.Config, snapshotter bool) (*snapshot.Tree, *state.StateDB, common.Hash, error) {
	config, eips, err := GetChainConfig(subtest.Fork)
	if err != nil {
		return nil, nil, common.Hash{}, UnsupportedForkError{subtest.Fork}
	}
	vmconfig.ExtraEips = eips
	block := t.genesis(config).ToBlock(nil)
	snaps, statedb := MakePreState(rawdb.NewMemoryDatabase(), t.json.Pre, snapshotter)

	post := t.json.Post[subtest.Fork][subtest.Index]
	msg, err := t.json.Tx.toMessage(post)
	if err != nil {
		return nil, nil, common.Hash{}, err
	}

	// Prepare the EVM.
	txContext := core.NewEVMTxContext(msg)
	context := core.NewEVMBlockContext(block.Header(), nil, &t.json.Env.Coinbase)
	context.GetHash = vmTestBlockHash
<<<<<<< HEAD
	evm := vm.NewEVM(context, txContext, statedb, config, vmconfig, deepmind.NoOpContext)
=======
	evm := vm.NewEVM(context, statedb, config, vmconfig, firehose.NoOpContext)
>>>>>>> d0dfc381

	// Execute the message.
	snapshot := statedb.Snapshot()
	gaspool := new(core.GasPool)
	gaspool.AddGas(block.GasLimit())
	if _, err := core.ApplyMessage(evm, msg, gaspool); err != nil {
		statedb.RevertToSnapshot(snapshot)
	}

	// Commit block
	statedb.Commit(config.IsEIP158(block.Number()))
	// Add 0-value mining reward. This only makes a difference in the cases
	// where
	// - the coinbase suicided, or
	// - there are only 'bad' transactions, which aren't executed. In those cases,
	//   the coinbase gets no txfee, so isn't created, and thus needs to be touched
	statedb.AddBalance(block.Coinbase(), new(big.Int), false, firehose.NoOpContext, "test")
	// And _now_ get the state root
	root := statedb.IntermediateRoot(config.IsEIP158(block.Number()))
	return snaps, statedb, root, nil
}

func (t *StateTest) gasLimit(subtest StateSubtest) uint64 {
	return t.json.Tx.GasLimit[t.json.Post[subtest.Fork][subtest.Index].Indexes.Gas]
}

func MakePreState(db ethdb.Database, accounts core.GenesisAlloc, snapshotter bool) (*snapshot.Tree, *state.StateDB) {
	sdb := state.NewDatabase(db)
	statedb, _ := state.New(common.Hash{}, sdb, nil)
	for addr, a := range accounts {
		statedb.SetCode(addr, a.Code, firehose.NoOpContext)
		statedb.SetNonce(addr, a.Nonce, firehose.NoOpContext)
		statedb.SetBalance(addr, a.Balance, firehose.NoOpContext, "test")
		for k, v := range a.Storage {
			statedb.SetState(addr, k, v, firehose.NoOpContext)
		}
	}
	// Commit and re-open to start with a clean state.
	root, _ := statedb.Commit(false)

	var snaps *snapshot.Tree
	if snapshotter {
		snaps, _ = snapshot.New(db, sdb.TrieDB(), 1, root, false, true, false)
	}
	statedb, _ = state.New(root, sdb, snaps)
	return snaps, statedb
}

func (t *StateTest) genesis(config *params.ChainConfig) *core.Genesis {
	return &core.Genesis{
		Config:     config,
		Coinbase:   t.json.Env.Coinbase,
		Difficulty: t.json.Env.Difficulty,
		GasLimit:   t.json.Env.GasLimit,
		Number:     t.json.Env.Number,
		Timestamp:  t.json.Env.Timestamp,
		Alloc:      t.json.Pre,
	}
}

func (tx *stTransaction) toMessage(ps stPostState) (core.Message, error) {
	// Derive sender from private key if present.
	var from common.Address
	if len(tx.PrivateKey) > 0 {
		key, err := crypto.ToECDSA(tx.PrivateKey)
		if err != nil {
			return nil, fmt.Errorf("invalid private key: %v", err)
		}
		from = crypto.PubkeyToAddress(key.PublicKey)
	}
	// Parse recipient if present.
	var to *common.Address
	if tx.To != "" {
		to = new(common.Address)
		if err := to.UnmarshalText([]byte(tx.To)); err != nil {
			return nil, fmt.Errorf("invalid to address: %v", err)
		}
	}

	// Get values specific to this post state.
	if ps.Indexes.Data > len(tx.Data) {
		return nil, fmt.Errorf("tx data index %d out of bounds", ps.Indexes.Data)
	}
	if ps.Indexes.Value > len(tx.Value) {
		return nil, fmt.Errorf("tx value index %d out of bounds", ps.Indexes.Value)
	}
	if ps.Indexes.Gas > len(tx.GasLimit) {
		return nil, fmt.Errorf("tx gas limit index %d out of bounds", ps.Indexes.Gas)
	}
	dataHex := tx.Data[ps.Indexes.Data]
	valueHex := tx.Value[ps.Indexes.Value]
	gasLimit := tx.GasLimit[ps.Indexes.Gas]
	// Value, Data hex encoding is messy: https://github.com/ethereum/tests/issues/203
	value := new(big.Int)
	if valueHex != "0x" {
		v, ok := math.ParseBig256(valueHex)
		if !ok {
			return nil, fmt.Errorf("invalid tx value %q", valueHex)
		}
		value = v
	}
	data, err := hex.DecodeString(strings.TrimPrefix(dataHex, "0x"))
	if err != nil {
		return nil, fmt.Errorf("invalid tx data %q", dataHex)
	}
	var accessList types.AccessList
	if tx.AccessLists != nil && tx.AccessLists[ps.Indexes.Data] != nil {
		accessList = *tx.AccessLists[ps.Indexes.Data]
	}
	msg := types.NewMessage(from, to, tx.Nonce, value, gasLimit, tx.GasPrice, data, accessList, true)
	return msg, nil
}

func rlpHash(x interface{}) (h common.Hash) {
	hw := sha3.NewLegacyKeccak256()
	rlp.Encode(hw, x)
	hw.Sum(h[:0])
	return h
}<|MERGE_RESOLUTION|>--- conflicted
+++ resolved
@@ -188,11 +188,7 @@
 	txContext := core.NewEVMTxContext(msg)
 	context := core.NewEVMBlockContext(block.Header(), nil, &t.json.Env.Coinbase)
 	context.GetHash = vmTestBlockHash
-<<<<<<< HEAD
-	evm := vm.NewEVM(context, txContext, statedb, config, vmconfig, deepmind.NoOpContext)
-=======
-	evm := vm.NewEVM(context, statedb, config, vmconfig, firehose.NoOpContext)
->>>>>>> d0dfc381
+	evm := vm.NewEVM(context, txContext, statedb, config, vmconfig, firehose.NoOpContext)
 
 	// Execute the message.
 	snapshot := statedb.Snapshot()
